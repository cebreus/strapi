--- conflicted
+++ resolved
@@ -175,11 +175,7 @@
         files,
       });
     } else {
-<<<<<<< HEAD
-      entity = await strapi.services.restaurant.update(ctx.params, ctx.request.body);
-=======
       entity = await strapi.services.restaurant.update({ id }, ctx.request.body);
->>>>>>> 76b6549e
     }
 
     return sanitizeEntity(entity, { model: strapi.models.restaurant });
