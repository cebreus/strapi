--- conflicted
+++ resolved
@@ -12,7 +12,6 @@
     "test": "echo \"no tests yet\""
   },
   "dependencies": {
-<<<<<<< HEAD
     "@buffetjs/core": "3.3.3-next.3",
     "@buffetjs/custom": "3.3.3-next.3",
     "@buffetjs/hooks": "3.3.3-next.3",
@@ -20,15 +19,6 @@
     "@buffetjs/styles": "3.3.3-next.3",
     "@buffetjs/utils": "3.3.3-next.3",
     "@purest/providers": "^1.0.2",
-=======
-    "@buffetjs/core": "3.3.3-next.2",
-    "@buffetjs/custom": "3.3.3-next.2",
-    "@buffetjs/hooks": "3.3.3-next.2",
-    "@buffetjs/icons": "3.3.3-next.2",
-    "@buffetjs/styles": "3.3.3-next.2",
-    "@buffetjs/utils": "3.3.3-next.2",
-    "@purest/providers": "1.0.4",
->>>>>>> 3f63902d
     "bcryptjs": "^2.4.3",
     "grant-koa": "5.4.8",
     "immutable": "^3.8.2",
