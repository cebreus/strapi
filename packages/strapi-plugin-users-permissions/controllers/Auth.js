'use strict';

/**
 * Auth.js controller
 *
 * @description: A set of functions called "actions" for managing `Auth`.
 */

const _ = require('lodash');
const crypto = require('crypto');
const emailRegExp = /^(([^<>()\[\]\\.,;:\s@"]+(\.[^<>()\[\]\\.,;:\s@"]+)*)|(".+"))@((\[[0-9]{1,3}\.[0-9]{1,3}\.[0-9]{1,3}\.[0-9]{1,3}\])|(([a-zA-Z\-0-9]+\.)+[a-zA-Z]{2,}))$/;

module.exports = {
  callback: async (ctx) => {
    const provider = ctx.params.provider || 'local';
    const params = ctx.request.body;

    if (provider === 'local') {
      // The identifier is required.
      if (!params.identifier) {
        return ctx.badRequest(null, ctx.request.admin ? [{ messages: [{ id: 'Auth.form.error.email.provide' }] }] : 'Please provide your username or your e-mail.');
      }

      // The password is required.
      if (!params.password) {
        return ctx.badRequest(null, ctx.request.admin ? [{ messages: [{ id: 'Auth.form.error.password.provide' }] }] : 'Please provide your password.');
      }

      const query = {};

      // Check if the provided identifier is an email or not.
      const isEmail = emailRegExp.test(params.identifier);

      // Set the identifier to the appropriate query field.
      if (isEmail) {
        query.email = params.identifier.toLowerCase();
      } else {
        query.username = params.identifier;
      }

      // Check if the user exists.
      const user = await strapi.query('user', 'users-permissions').findOne(query, ['role']);

      if (!user) {
        return ctx.badRequest(null, ctx.request.admin ? [{ messages: [{ id: 'Auth.form.error.invalid' }] }] : 'Identifier or password invalid.');
      }

      if (user.role.type !== 'root' && ctx.request.admin) {
        return ctx.badRequest(null, ctx.request.admin ? [{ messages: [{ id: 'Auth.form.error.noAdminAccess' }] }] : `You're not an administrator.`);
      }

      // The user never registered with the `local` provider.
      if (!user.password) {
        return ctx.badRequest(null, ctx.request.admin ? [{ messages: [{ id: 'Auth.form.error.password.local' }] }] : 'This user never set a local password, please login thanks to the provider used during account creation.');
      }

      const validPassword = strapi.plugins['users-permissions'].services.user.validatePassword(params.password, user.password);

      if (!validPassword) {
        return ctx.badRequest(null, ctx.request.admin ? [{ messages: [{ id: 'Auth.form.error.invalid' }] }] : 'Identifier or password invalid.');
      } else {
        ctx.send({
          jwt: strapi.plugins['users-permissions'].services.jwt.issue(user),
          user: _.omit(user.toJSON ? user.toJSON() : user, ['password', 'resetPasswordToken'])
        });
      }
    } else {
      // Connect the user thanks to the third-party provider.
      const user = await strapi.plugins['users-permissions'].services.providers.connect(provider, ctx.query);

      ctx.send({
        jwt: strapi.plugins['users-permissions'].services.jwt.issue(user),
        user: _.omit(user.toJSON ? user.toJSON() : user, ['password', 'resetPasswordToken'])
      });
    }
  },

  changePassword: async (ctx) => {
    const params = _.assign({}, ctx.request.body, ctx.params);

    if (params.password && params.passwordConfirmation && params.password === params.passwordConfirmation && params.code) {
      const user = await strapi.query('user', 'users-permissions').findOne({ resetPasswordToken: params.code });

      if (!user) {
        return ctx.badRequest(null, ctx.request.admin ? [{ messages: [{ id: 'Auth.form.error.code.provide' }] }] : 'Incorrect code provided.');
      }

      // Delete the current code
      user.resetPasswordToken = null;

      user.password =  await strapi.plugins['users-permissions'].services.user.hashPassword(params);

      // Update the user.
      await strapi.query('user', 'users-permissions').update(user);

      ctx.send({
        jwt: strapi.plugins['users-permissions'].services.jwt.issue(user),
        user: _.omit(user.toJSON ? user.toJSON() : user, ['password', 'resetPasswordToken'])
      });
    } else if (params.password && params.passwordConfirmation && params.password !== params.passwordConfirmation) {
      return ctx.badRequest(null, ctx.request.admin ? [{ messages: [{ id: 'Auth.form.error.password.matching' }] }] : 'Passwords do not match.');
    } else {
      return ctx.badRequest(null, ctx.request.admin ? [{ messages: [{ id: 'Auth.form.error.params.provide' }] }] : 'Incorrect params provided.');
    }
  },

  forgotPassword: async (ctx) => {
    const { email, url } = ctx.request.body;

    // Find the user user thanks to his email.
    const user = await strapi.query('user', 'users-permissions').findOne({ email });

    // User not found.
    if (!user) {
      return ctx.badRequest(null, ctx.request.admin ? [{ messages: [{ id: 'Auth.form.error.user.not-exist' }] }] : 'This email does not exist.');
    }

    // Generate random token.
    const resetPasswordToken = crypto.randomBytes(64).toString('hex');

    // Set the property code.
    user.resetPasswordToken = resetPasswordToken;

    // Send an email to the user.
    const template = `
      <p>We heard that you lost your password. Sorry about that!</p>

      <p>But don’t worry! You can use the following link to reset your password:</p>

      <p>${url}?code=${resetPasswordToken}</p>

      <p>Thanks.</p>
    `;

    try {
      await strapi.plugins['email'].services.email.send({
        to: user.email,
        subject: '­Reset password 🔑 ',
        text: template,
        html: template
      });
    } catch (err) {
      return ctx.badRequest(null, err);
    }

    // Update the user.
    await strapi.query('user', 'users-permissions').update(user);

    ctx.send({ ok: true });
  },

  register: async (ctx) => {
    const params = _.assign(ctx.request.body, {
      provider: 'local'
    });

    // Password is required.
    if (!params.password) {
      return ctx.badRequest(null, ctx.request.admin ? [{ messages: [{ id: 'Auth.form.error.password.provide' }] }] : 'Please provide your password.');
    }

    // Throw an error if the password selected by the user
    // contains more than two times the symbol '$'.
    if (strapi.plugins['users-permissions'].services.user.isHashed(params.password)) {
      return ctx.badRequest(null, ctx.request.admin ? [{ messages: [{ id: 'Auth.form.error.password.format' }] }] : 'Your password cannot contain more than three times the symbol `$`.');
    }

    // Retrieve root role.
    const root = await strapi.query('role', 'users-permissions').findOne({ type: 'root' }, ['users']);

    // First, check if the user is the first one to register as admin.
    const hasAdmin = root.users.length > 0;

    // Check if the user is the first to register
    const role = hasAdmin === false ? root : await strapi.query('role', 'users-permissions').findOne({ type: 'guest' }, []);

    if (!role) {
      return ctx.badRequest(null, ctx.request.admin ? [{ messages: [{ id: 'Auth.form.error.role.notFound' }] }] : 'Impossible to find the root role.');
    }

<<<<<<< HEAD
    params.role = role._id || role.id;
=======
    // Check if the provided identifier is an email or not.
    const isEmail = emailRegExp.test(params.identifier);
    if (isEmail) {
      params.identifier = params.identifier.toLowerCase();
    }
>>>>>>> 4bb6e2b5
    params.password = await strapi.plugins['users-permissions'].services.user.hashPassword(params);

    try {
      const user = await strapi.query('user', 'users-permissions').create(params);

      ctx.send({
        jwt: strapi.plugins['users-permissions'].services.jwt.issue(user),
        user: _.omit(user.toJSON ? user.toJSON() : user, ['password', 'resetPasswordToken'])
      });
    } catch(err) {
      const adminError = _.includes(err.message, 'username') ? 'Auth.form.error.username.taken' : 'Auth.form.error.email.taken';

      ctx.badRequest(null, ctx.request.admin ? [{ messages: [{ id: adminError }] }] : err.message);
    }
  }
};<|MERGE_RESOLUTION|>--- conflicted
+++ resolved
@@ -178,15 +178,14 @@
       return ctx.badRequest(null, ctx.request.admin ? [{ messages: [{ id: 'Auth.form.error.role.notFound' }] }] : 'Impossible to find the root role.');
     }
 
-<<<<<<< HEAD
-    params.role = role._id || role.id;
-=======
     // Check if the provided identifier is an email or not.
     const isEmail = emailRegExp.test(params.identifier);
+
     if (isEmail) {
       params.identifier = params.identifier.toLowerCase();
     }
->>>>>>> 4bb6e2b5
+
+    params.role = role._id || role.id;
     params.password = await strapi.plugins['users-permissions'].services.user.hashPassword(params);
 
     try {
