--- conflicted
+++ resolved
@@ -69,17 +69,10 @@
     "yup": "0.32.9"
   },
   "devDependencies": {
-<<<<<<< HEAD
-    "@strapi/admin": "5.4.1",
-    "@strapi/content-manager": "5.4.1",
-    "@strapi/types": "5.4.1",
-    "@strapi/utils": "workspace:*",
-=======
     "@strapi/admin": "5.5.1",
     "@strapi/content-manager": "5.5.1",
-    "@strapi/pack-up": "5.0.2",
     "@strapi/types": "5.5.1",
->>>>>>> b6435ada
+    "@strapi/utils": "5.5.1",
     "@testing-library/react": "15.0.7",
     "msw": "1.3.0",
     "react": "18.3.1",
