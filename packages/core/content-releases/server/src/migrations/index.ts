<<<<<<< HEAD
import type { Schema, UID } from '@strapi/types';
import { async } from '@strapi/utils';
=======
import type { Schema, Common } from '@strapi/types';
import { contentTypes as contentTypesUtils, async } from '@strapi/utils';
>>>>>>> b48f30b2
import isEqual from 'lodash/isEqual';

import { difference, keys } from 'lodash';
import { RELEASE_ACTION_MODEL_UID, RELEASE_MODEL_UID } from '../constants';
import { getPopulatedEntry, getEntryValidStatus, getService } from '../utils';
import { Release } from '../../../shared/contracts/releases';
import { ReleaseAction } from '../../../shared/contracts/release-actions';

interface Input {
  oldContentTypes: Record<string, Schema.ContentType>;
  contentTypes: Record<string, Schema.ContentType>;
}

export async function deleteActionsOnDisableDraftAndPublish({
  oldContentTypes,
  contentTypes,
}: Input) {
  if (!oldContentTypes) {
    return;
  }

  for (const uid in contentTypes) {
    if (!oldContentTypes[uid]) {
      continue;
    }

    const oldContentType = oldContentTypes[uid];
    const contentType = contentTypes[uid];

    if (
      contentTypesUtils.hasDraftAndPublish(oldContentType) &&
      !contentTypesUtils.hasDraftAndPublish(contentType)
    ) {
      await strapi.db
        ?.queryBuilder(RELEASE_ACTION_MODEL_UID)
        .delete()
        .where({ contentType: uid })
        .execute();
    }
  }
}

export async function deleteActionsOnDeleteContentType({ oldContentTypes, contentTypes }: Input) {
  const deletedContentTypes = difference(keys(oldContentTypes), keys(contentTypes)) ?? [];

  if (deletedContentTypes.length) {
    await async.map(deletedContentTypes, async (deletedContentTypeUID: unknown) => {
      return strapi.db
        ?.queryBuilder(RELEASE_ACTION_MODEL_UID)
        .delete()
        .where({ contentType: deletedContentTypeUID })
        .execute();
    });
  }
}

export async function migrateIsValidAndStatusReleases() {
  const releasesWithoutStatus = (await strapi.db.query(RELEASE_MODEL_UID).findMany({
    where: {
      status: null,
      releasedAt: null,
    },
    populate: {
      actions: {
        populate: {
          entry: true,
        },
      },
    },
  })) as Release[];

  async.map(releasesWithoutStatus, async (release: Release) => {
    const actions = release.actions;

    const notValidatedActions = actions.filter((action) => action.isEntryValid === null);

    for (const action of notValidatedActions) {
      // We need to check the Action is related to a valid entry because we can't assume this is gonna be always the case
      // example: users could make changes directly to their database, or data could be lost
      if (action.entry) {
        const populatedEntry = await getPopulatedEntry(action.contentType, action.entry.id, {
          strapi,
        });

        if (populatedEntry) {
          const isEntryValid = getEntryValidStatus(action.contentType, populatedEntry, { strapi });

          await strapi.db.query(RELEASE_ACTION_MODEL_UID).update({
            where: {
              id: action.id,
            },
            data: {
              isEntryValid,
            },
          });
        }
      }
    }

    return getService('release', { strapi }).updateReleaseStatus(release.id);
  });

  const publishedReleases = await strapi.db.query(RELEASE_MODEL_UID).findMany({
    where: {
      status: null,
      releasedAt: {
        $notNull: true,
      },
    },
  });

  async.map(publishedReleases, async (release: Release) => {
    return strapi.db.query(RELEASE_MODEL_UID).update({
      where: {
        id: release.id,
      },
      data: {
        status: 'done',
      },
    });
  });
}

export async function revalidateChangedContentTypes({ oldContentTypes, contentTypes }: Input) {
  if (oldContentTypes !== undefined && contentTypes !== undefined) {
    const contentTypesWithDraftAndPublish = Object.keys(oldContentTypes).filter(
      (uid) => oldContentTypes[uid]?.options?.draftAndPublish
    );
    const releasesAffected = new Set();

    async
      .map(contentTypesWithDraftAndPublish, async (contentTypeUID: UID.ContentType) => {
        const oldContentType = oldContentTypes[contentTypeUID];
        const contentType = contentTypes[contentTypeUID];

        // If attributes have changed, we need to revalidate actions because maybe validations rules are different
        if (!isEqual(oldContentType?.attributes, contentType?.attributes)) {
          const actions = await strapi.db.query(RELEASE_ACTION_MODEL_UID).findMany({
            where: {
              contentType: contentTypeUID,
            },
            populate: {
              entry: true,
              release: true,
            },
          });

          await async.map(actions, async (action: ReleaseAction) => {
            if (action.entry && action.release) {
              const populatedEntry = await getPopulatedEntry(contentTypeUID, action.entry.id, {
                strapi,
              });

              if (populatedEntry) {
                const isEntryValid = await getEntryValidStatus(contentTypeUID, populatedEntry, {
                  strapi,
                });

                releasesAffected.add(action.release.id);

                await strapi.db.query(RELEASE_ACTION_MODEL_UID).update({
                  where: {
                    id: action.id,
                  },
                  data: {
                    isEntryValid,
                  },
                });
              }
            }
          });
        }
      })
      .then(() => {
        // We need to update the status of the releases affected
        async.map(releasesAffected, async (releaseId: Release['id']) => {
          return getService('release', { strapi }).updateReleaseStatus(releaseId);
        });
      });
  }
}

export async function disableContentTypeLocalized({ oldContentTypes, contentTypes }: Input) {
  if (!oldContentTypes) {
    return;
  }

  for (const uid in contentTypes) {
    if (!oldContentTypes[uid]) {
      continue;
    }

    const oldContentType = oldContentTypes[uid];
    const contentType = contentTypes[uid];

    const i18nPlugin = strapi.plugin('i18n');
    const { isLocalizedContentType } = i18nPlugin.service('content-types');

    // if i18N is disabled remove non default locales before sync
    if (isLocalizedContentType(oldContentType) && !isLocalizedContentType(contentType)) {
      await strapi.db
        .queryBuilder(RELEASE_ACTION_MODEL_UID)
        .update({
          locale: null,
        })
        .where({ contentType: uid })
        .execute();
    }
  }
}

export async function enableContentTypeLocalized({ oldContentTypes, contentTypes }: Input) {
  if (!oldContentTypes) {
    return;
  }

  for (const uid in contentTypes) {
    if (!oldContentTypes[uid]) {
      continue;
    }

    const oldContentType = oldContentTypes[uid];
    const contentType = contentTypes[uid];

    const i18nPlugin = strapi.plugin('i18n');
    const { isLocalizedContentType } = i18nPlugin.service('content-types');
    const { getDefaultLocale } = i18nPlugin.service('locales');

    // if i18N is enabled remove non default locales before sync
    if (!isLocalizedContentType(oldContentType) && isLocalizedContentType(contentType)) {
      const defaultLocale = await getDefaultLocale();

      await strapi.db
        .queryBuilder(RELEASE_ACTION_MODEL_UID)
        .update({
          locale: defaultLocale,
        })
        .where({ contentType: uid })
        .execute();
    }
  }
}<|MERGE_RESOLUTION|>--- conflicted
+++ resolved
@@ -1,10 +1,5 @@
-<<<<<<< HEAD
 import type { Schema, UID } from '@strapi/types';
-import { async } from '@strapi/utils';
-=======
-import type { Schema, Common } from '@strapi/types';
 import { contentTypes as contentTypesUtils, async } from '@strapi/utils';
->>>>>>> b48f30b2
 import isEqual from 'lodash/isEqual';
 
 import { difference, keys } from 'lodash';
