import { Job } from 'node-schedule';
import { Core } from '@strapi/types';

import { Release } from '../../shared/contracts/releases';
import { getService } from './utils';

<<<<<<< HEAD
export const destroy = async ({ strapi }: { strapi: Core.LoadedStrapi }) => {
  if (strapi.features.future.isEnabled('contentReleasesScheduling')) {
    const scheduledJobs: Map<Release['id'], Job> = getService('scheduling', {
      strapi,
    }).getAll();
=======
export const destroy = async ({ strapi }: { strapi: LoadedStrapi }) => {
  const scheduledJobs: Map<Release['id'], Job> = getService('scheduling', {
    strapi,
  }).getAll();
>>>>>>> 98bdf8e0

  for (const [, job] of scheduledJobs) {
    job.cancel();
  }
};<|MERGE_RESOLUTION|>--- conflicted
+++ resolved
@@ -4,18 +4,10 @@
 import { Release } from '../../shared/contracts/releases';
 import { getService } from './utils';
 
-<<<<<<< HEAD
 export const destroy = async ({ strapi }: { strapi: Core.LoadedStrapi }) => {
-  if (strapi.features.future.isEnabled('contentReleasesScheduling')) {
-    const scheduledJobs: Map<Release['id'], Job> = getService('scheduling', {
-      strapi,
-    }).getAll();
-=======
-export const destroy = async ({ strapi }: { strapi: LoadedStrapi }) => {
   const scheduledJobs: Map<Release['id'], Job> = getService('scheduling', {
     strapi,
   }).getAll();
->>>>>>> 98bdf8e0
 
   for (const [, job] of scheduledJobs) {
     job.cancel();
