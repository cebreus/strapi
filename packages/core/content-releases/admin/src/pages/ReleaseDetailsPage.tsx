--- conflicted
+++ resolved
@@ -641,12 +641,10 @@
     );
   }
 
-<<<<<<< HEAD
   const groupByLabel = formatMessage({
     id: 'content-releases.pages.ReleaseDetails.groupBy.aria-label',
     defaultMessage: 'Group by',
   });
-=======
   const headers = [
     {
       label: formatMessage({
@@ -688,7 +686,6 @@
         ]
       : []),
   ];
->>>>>>> f62c536b
 
   return (
     <ContentLayout>
