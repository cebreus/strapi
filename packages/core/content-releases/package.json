{
  "name": "@strapi/content-releases",
  "version": "5.6.0",
  "description": "Strapi plugin for organizing and releasing content",
  "repository": {
    "type": "git",
    "url": "https://github.com/strapi/strapi.git"
  },
  "license": "SEE LICENSE IN LICENSE",
  "author": {
    "name": "Strapi Solutions SAS",
    "email": "hi@strapi.io",
    "url": "https://strapi.io"
  },
  "maintainers": [
    {
      "name": "Strapi Solutions SAS",
      "email": "hi@strapi.io",
      "url": "https://strapi.io"
    }
  ],
  "exports": {
    "./strapi-admin": {
      "types": "./dist/admin/src/index.d.ts",
      "source": "./admin/src/index.ts",
      "import": "./dist/admin/index.mjs",
      "require": "./dist/admin/index.js",
      "default": "./dist/admin/index.js"
    },
    "./strapi-server": {
      "types": "./dist/server/src/index.d.ts",
      "source": "./server/src/index.ts",
      "import": "./dist/server/index.mjs",
      "require": "./dist/server/index.js",
      "default": "./dist/server/index.js"
    },
    "./package.json": "./package.json"
  },
  "files": [
    "dist/",
    "strapi-server.js"
  ],
  "scripts": {
    "build": "pack-up build",
    "clean": "run -T rimraf ./dist",
    "lint": "run -T eslint .",
    "test:front": "run -T cross-env IS_EE=true jest --config ./jest.config.front.js",
    "test:front:ce": "run -T cross-env IS_EE=false jest --config ./jest.config.front.js",
    "test:front:watch": "run -T cross-env IS_EE=true jest --config ./jest.config.front.js --watchAll",
    "test:front:watch:ce": "run -T cross-env IS_EE=false jest --config ./jest.config.front.js --watchAll",
    "test:ts:front": "run -T tsc -p admin/tsconfig.json",
    "test:unit": "run -T jest",
    "test:unit:watch": "run -T jest --watch",
    "watch": "pack-up watch"
  },
  "dependencies": {
<<<<<<< HEAD
    "@reduxjs/toolkit": "2.4.0",
    "@strapi/database": "workspace:*",
=======
    "@reduxjs/toolkit": "1.9.7",
    "@strapi/database": "5.6.0",
>>>>>>> 54430efa
    "@strapi/design-system": "2.0.0-rc.14",
    "@strapi/icons": "2.0.0-rc.14",
    "@strapi/types": "5.6.0",
    "@strapi/utils": "5.6.0",
    "date-fns": "2.30.0",
    "date-fns-tz": "2.0.1",
    "formik": "2.4.5",
    "lodash": "4.17.21",
    "node-schedule": "2.1.1",
    "qs": "6.11.1",
    "react-intl": "6.6.2",
    "react-redux": "8.1.3",
    "yup": "0.32.9"
  },
  "devDependencies": {
    "@strapi/admin": "5.6.0",
    "@strapi/admin-test-utils": "5.6.0",
    "@strapi/content-manager": "5.6.0",
    "@strapi/pack-up": "5.0.2",
    "@testing-library/dom": "10.1.0",
    "@testing-library/react": "15.0.7",
    "@testing-library/user-event": "14.5.2",
    "@types/koa": "2.13.4",
    "koa": "2.15.2",
    "msw": "1.3.0",
    "react": "18.3.1",
    "react-dom": "18.3.1",
    "react-query": "3.39.3",
    "react-router-dom": "6.22.3",
    "styled-components": "6.1.8",
    "typescript": "5.3.2"
  },
  "peerDependencies": {
    "@strapi/admin": "^5.0.0",
    "@strapi/content-manager": "^5.0.0",
    "react": "^17.0.0 || ^18.0.0",
    "react-dom": "^17.0.0 || ^18.0.0",
    "react-router-dom": "^6.0.0",
    "styled-components": "^6.0.0"
  },
  "engines": {
    "node": ">=18.0.0 <=22.x.x",
    "npm": ">=6.0.0"
  },
  "strapi": {
    "name": "content-releases",
    "description": "Organize and release content",
    "kind": "plugin",
    "displayName": "Releases",
    "required": true
  }
}<|MERGE_RESOLUTION|>--- conflicted
+++ resolved
@@ -54,13 +54,8 @@
     "watch": "pack-up watch"
   },
   "dependencies": {
-<<<<<<< HEAD
-    "@reduxjs/toolkit": "2.4.0",
-    "@strapi/database": "workspace:*",
-=======
     "@reduxjs/toolkit": "1.9.7",
     "@strapi/database": "5.6.0",
->>>>>>> 54430efa
     "@strapi/design-system": "2.0.0-rc.14",
     "@strapi/icons": "2.0.0-rc.14",
     "@strapi/types": "5.6.0",
