<<<<<<< HEAD
import type { IDestinationProvider, IMetadata, ProviderType } from '../../types';

import fs from 'fs';
=======
import fs from 'fs-extra';
>>>>>>> 18c41cf4
import path from 'path';
import tar from 'tar-stream';
import zlib from 'zlib';
import { Writable, Readable } from 'stream';
import { stringer } from 'stream-json/jsonl/Stringer';
import { chain } from 'stream-chain';

<<<<<<< HEAD
=======
import {
  IDestinationProvider,
  IDestinationProviderTransferResults,
  ProviderType,
  IMetadata,
} from '../../types';
>>>>>>> 18c41cf4
import { createEncryptionCipher } from '../encryption/encrypt';

export interface ILocalFileDestinationProviderOptions {
  // Encryption
  encryption: {
    enabled: boolean;
    key?: string;
  };

  // Compression
  compression: {
    enabled: boolean;
  };

  // File
  file: {
    path: string;
    maxSize?: number;
    maxSizeJsonl?: number;
  };
}

export interface ILocalFileDestinationProviderTransferResults
  extends IDestinationProviderTransferResults {
  file?: {
    path?: string;
  };
}

export const createLocalFileDestinationProvider = (
  options: ILocalFileDestinationProviderOptions
) => {
  return new LocalFileDestinationProvider(options);
};

class LocalFileDestinationProvider implements IDestinationProvider {
  name: string = 'destination::local-file';
  type: ProviderType = 'destination';
  options: ILocalFileDestinationProviderOptions;
<<<<<<< HEAD

=======
  results: ILocalFileDestinationProviderTransferResults = {};
>>>>>>> 18c41cf4
  #providersMetadata: { source?: IMetadata; destination?: IMetadata } = {};
  #archive?: tar.Pack;

  constructor(options: ILocalFileDestinationProviderOptions) {
    this.options = options;
  }

  setMetadata(target: ProviderType, metadata: IMetadata): IDestinationProvider {
    this.#providersMetadata[target] = metadata;

    return this;
  }

  #getDataTransformers(options: { jsonl?: boolean } = {}) {
    const { jsonl = true } = options;
    const transforms = [];

    if (jsonl) {
      // Convert to stringified JSON lines
      transforms.push(stringer());
    }

    return transforms;
  }

  bootstrap(): void | Promise<void> {
    const { compression, encryption } = this.options;

    if (encryption.enabled && !encryption.key) {
      throw new Error("Can't encrypt without a key");
    }

    this.#archive = tar.pack();

<<<<<<< HEAD
    const outStream = fs.createWriteStream(this.#archivePath);

    const archiveTransforms = [];

    if (compression.enabled) {
      archiveTransforms.push(zlib.createGzip());
=======
  bootstrap(): void | Promise<void> {
    const rootDir = this.options.file.path;
    const dirExists = fs.pathExistsSync(rootDir);

    if (dirExists) {
      throw new Error('File with that name already exists');
>>>>>>> 18c41cf4
    }

    if (encryption.enabled && encryption.key) {
      archiveTransforms.push(createEncryptionCipher(encryption.key));
    }

<<<<<<< HEAD
    chain([this.#archive, ...archiveTransforms, outStream]);
=======
    fs.mkdirSync(rootDir, { recursive: true });
    fs.mkdirSync(path.join(rootDir, 'schemas'));
    fs.mkdirSync(path.join(rootDir, 'entities'));
    fs.mkdirSync(path.join(rootDir, 'links'));
    fs.mkdirSync(path.join(rootDir, 'media'));
    fs.mkdirSync(path.join(rootDir, 'configuration'));

    this.results.file = { path: this.options.file.path };
>>>>>>> 18c41cf4
  }

  async close() {
    await this.#writeMetadata();
<<<<<<< HEAD
    this.#archive?.finalize();
=======
    this.results.file = { path: this.options.file.path };
>>>>>>> 18c41cf4
  }

  async rollback(): Promise<void> {
    await this.close();
    fs.rmSync(this.#archivePath, { force: true });
  }

  getMetadata() {
    return null;
  }

  get #archivePath() {
    const { encryption, compression, file } = this.options;

    let path = `${file.path}.tar`;

    if (compression.enabled) {
      path += '.gz';
    }

    if (encryption.enabled) {
      path += '.gpg';
    }

    return path;
  }

  async #writeMetadata(): Promise<void> {
    const metadata = this.#providersMetadata.source;

    if (metadata) {
      await new Promise((resolve) => {
        const outStream = this.#getMetadataStream();
        const data = JSON.stringify(metadata, null, 2);

        Readable.from(data).pipe(outStream).on('close', resolve);
      });
    }
  }

  #getMetadataStream() {
    return createTarEntryStream(this.#archive!, () => 'metadata.json');
  }

  getSchemasStream() {
    // const filePathFactory = createFilePathFactory(this.options.file.path, 'schemas');
    const filePathFactory = createFilePathFactory('schemas');

    // FS write stream
    const entryStream = createTarEntryStream(
      this.#archive!,
      filePathFactory,
      this.options.file.maxSize
    );

    return chain([stringer(), entryStream]);
  }

  getEntitiesStream(): NodeJS.WritableStream {
    // const filePathFactory = createFilePathFactory(this.options.file.path, 'entities');
    const filePathFactory = createFilePathFactory('entities');

    // FS write stream
    const entryStream = createTarEntryStream(
      this.#archive!,
      filePathFactory,
      this.options.file.maxSize
    );

    return chain([stringer(), entryStream]);
  }

  getLinksStream(): NodeJS.WritableStream {
    const filePathFactory = createFilePathFactory('links');

    // FS write stream
    const entryStream = createTarEntryStream(
      this.#archive!,
      filePathFactory,
      this.options.file.maxSize
    );

    return chain([stringer(), entryStream]);
  }

  getConfigurationStream(): NodeJS.WritableStream {
    const filePathFactory = createFilePathFactory('configuration');

    // FS write stream
    const entryStream = createTarEntryStream(
      this.#archive!,
      filePathFactory,
      this.options.file.maxSize
    );

    return chain([stringer(), entryStream]);
  }
}

/**
 * Create a file path factory for a given path & prefix.
 * Upon being called, the factory will return a file path for a given index
 */
const createFilePathFactory =
  (type: string) =>
  (fileIndex: number = 0): string => {
    return path.join(
      // "{type}" directory
      type,
      // "${type}_XXXXX.jsonl" file
      `${type}_${String(fileIndex).padStart(5, '0')}.jsonl`
    );
  };

const createTarEntryStream = (
  archive: tar.Pack,
  pathFactory: (index?: number) => string,
  maxSize: number = 2.56e8
) => {
  let fileIndex = 0;
  let buffer = '';

  const flush = async () => {
    if (!buffer) {
      return;
    }

    const name = pathFactory(fileIndex++);
    const size = buffer.length;

    await new Promise<void>((resolve, reject) => {
      archive.entry({ name, size }, buffer, (err) => {
        if (err) {
          reject(err);
        }

        resolve();
      });
    });

    buffer = '';
  };

  const push = (chunk: string | Buffer) => {
    buffer += chunk;
  };

  return new Writable({
    async destroy(err, callback) {
      await flush();
      callback(err);
    },

    async write(chunk, _encoding, callback) {
      const size = chunk.length;

      if (chunk.length > maxSize) {
        callback(new Error(`payload too large: ${chunk.length}>${maxSize}`));
        return;
      }

      if (buffer.length + size > maxSize) {
        await flush();
      }

      push(chunk);

      callback(null);
    },
  });
};<|MERGE_RESOLUTION|>--- conflicted
+++ resolved
@@ -1,10 +1,11 @@
-<<<<<<< HEAD
-import type { IDestinationProvider, IMetadata, ProviderType } from '../../types';
-
-import fs from 'fs';
-=======
+import type {
+  IDestinationProvider,
+  IDestinationProviderTransferResults,
+  IMetadata,
+  ProviderType,
+} from '../../types';
+
 import fs from 'fs-extra';
->>>>>>> 18c41cf4
 import path from 'path';
 import tar from 'tar-stream';
 import zlib from 'zlib';
@@ -12,15 +13,6 @@
 import { stringer } from 'stream-json/jsonl/Stringer';
 import { chain } from 'stream-chain';
 
-<<<<<<< HEAD
-=======
-import {
-  IDestinationProvider,
-  IDestinationProviderTransferResults,
-  ProviderType,
-  IMetadata,
-} from '../../types';
->>>>>>> 18c41cf4
 import { createEncryptionCipher } from '../encryption/encrypt';
 
 export interface ILocalFileDestinationProviderOptions {
@@ -60,11 +52,8 @@
   name: string = 'destination::local-file';
   type: ProviderType = 'destination';
   options: ILocalFileDestinationProviderOptions;
-<<<<<<< HEAD
-
-=======
   results: ILocalFileDestinationProviderTransferResults = {};
->>>>>>> 18c41cf4
+
   #providersMetadata: { source?: IMetadata; destination?: IMetadata } = {};
   #archive?: tar.Pack;
 
@@ -99,48 +88,26 @@
 
     this.#archive = tar.pack();
 
-<<<<<<< HEAD
     const outStream = fs.createWriteStream(this.#archivePath);
 
     const archiveTransforms = [];
 
     if (compression.enabled) {
       archiveTransforms.push(zlib.createGzip());
-=======
-  bootstrap(): void | Promise<void> {
-    const rootDir = this.options.file.path;
-    const dirExists = fs.pathExistsSync(rootDir);
-
-    if (dirExists) {
-      throw new Error('File with that name already exists');
->>>>>>> 18c41cf4
     }
 
     if (encryption.enabled && encryption.key) {
       archiveTransforms.push(createEncryptionCipher(encryption.key));
     }
 
-<<<<<<< HEAD
     chain([this.#archive, ...archiveTransforms, outStream]);
-=======
-    fs.mkdirSync(rootDir, { recursive: true });
-    fs.mkdirSync(path.join(rootDir, 'schemas'));
-    fs.mkdirSync(path.join(rootDir, 'entities'));
-    fs.mkdirSync(path.join(rootDir, 'links'));
-    fs.mkdirSync(path.join(rootDir, 'media'));
-    fs.mkdirSync(path.join(rootDir, 'configuration'));
-
-    this.results.file = { path: this.options.file.path };
->>>>>>> 18c41cf4
+
+    this.results.file = { path: this.#archivePath };
   }
 
   async close() {
     await this.#writeMetadata();
-<<<<<<< HEAD
     this.#archive?.finalize();
-=======
-    this.results.file = { path: this.options.file.path };
->>>>>>> 18c41cf4
   }
 
   async rollback(): Promise<void> {
