import fs from 'fs';
import path from 'path';
import zip from 'zlib';
import { Writable } from 'stream';
import { chain } from 'stream-chain';
import { stringer } from 'stream-json/jsonl/Stringer';

import type { IDestinationProvider, ProviderType, Stream } from '../../types';
import { createCipher } from '../encryption/encrypt';

export interface ILocalFileDestinationProviderOptions {
  // Encryption
  encryption: {
    enabled: boolean;
    key: string;
  };

  // Compressions
  compression: {
    enabled: boolean;
  };

  // File
  file: {
    path: string;
    maxSize?: number;
    maxSizeJsonl?: number;
  };
}

export const createLocalFileDestinationProvider = (
  options: ILocalFileDestinationProviderOptions
) => {
  return new LocalFileDestinationProvider(options);
};

class LocalFileDestinationProvider implements IDestinationProvider {
  name: string = 'destination::local-file';
  type: ProviderType = 'destination';
  options: ILocalFileDestinationProviderOptions;

  constructor(options: ILocalFileDestinationProviderOptions) {
    this.options = options;
  }

  #getDataTransformers() {
    const transforms = [];

    // Convert to stringified JSON lines
    transforms.push(stringer());

    // Compression
    if (this.options.compression.enabled) {
      transforms.push(zip.createGzip());
    }

    // Encryption
    if (this.options.encryption.enabled) {
      const cipher = createCipher(this.options.encryption.key);
      transforms.push(cipher);
    }

    return transforms;
  }

  bootstrap(): void | Promise<void> {
    const rootDir = this.options.file.path;
    const dirExists = fs.existsSync(rootDir);

    if (dirExists) {
      fs.rmSync(rootDir, { force: true, recursive: true });
    }

    fs.mkdirSync(rootDir, { recursive: true });
    fs.mkdirSync(path.join(rootDir, 'schemas'));
    fs.mkdirSync(path.join(rootDir, 'entities'));
    fs.mkdirSync(path.join(rootDir, 'links'));
    fs.mkdirSync(path.join(rootDir, 'media'));
    fs.mkdirSync(path.join(rootDir, 'configuration'));
  }

  rollback(): void | Promise<void> {
    fs.rmSync(this.options.file.path, { force: true, recursive: true });
  }

  getMetadata() {
    return null;
  }

  getSchemasStream() {
    const filePathFactory = createFilePathFactory(this.options.file.path, 'schemas');

    // Transform streams
    const transforms: Writable[] = this.#getDataTransformers();

    // FS write stream
    const fileStream = createMultiFilesWriteStream(filePathFactory, this.options.file.maxSize);

    // Full pipeline
    const streams = transforms.concat(fileStream);

    return chain(streams);
  }

  getEntitiesStream(): NodeJS.WritableStream {
    const filePathFactory = createFilePathFactory(this.options.file.path, 'entities');

    // Transform streams
    const transforms: Writable[] = this.#getDataTransformers();

    // FS write stream
<<<<<<< HEAD
    streams.push(createMultiFilesWriteStream(filePathFactory, this.options.file.maxSizeJsonl));
=======
    const fileStream = createMultiFilesWriteStream(filePathFactory, this.options.file.maxSize);

    // Full pipeline
    const streams = transforms.concat(fileStream);
>>>>>>> 75910478

    return chain(streams);
  }

<<<<<<< HEAD
  getLinksStream(): Duplex | Promise<Duplex> {
    const filePathFactory = (fileIndex: number = 0) => {
      return path.join(
        // Backup path
        this.options.file.path,
        // "links/" directory
        'links',
        // "links_00000.jsonl" file
        `links_${String(fileIndex).padStart(5, '0')}.jsonl`
      );
    };

    const streams: any[] = [
      // create jsonl strings from object links
      stringer(),
    ];

    // Compression
    if (this.options.compression.enabled) {
      streams.push(zip.createGzip());
    }
=======
  getLinksStream(): NodeJS.WritableStream {
    const filePathFactory = createFilePathFactory(this.options.file.path, 'links');

    // Transform streams
    const transforms: Writable[] = this.#getDataTransformers();
>>>>>>> 75910478

    // FS write stream
    const fileStream = createMultiFilesWriteStream(filePathFactory, this.options.file.maxSize);

    // Full pipelines
    const streams = transforms.concat(fileStream);

    return chain(streams);
  }

  getConfigurationStream(): NodeJS.WritableStream {
    const filePathFactory = createFilePathFactory(this.options.file.path, 'configuration');

    // Transform streams
    const transforms: Writable[] = this.#getDataTransformers();

    // FS write stream
<<<<<<< HEAD
    streams.push(createMultiFilesWriteStream(filePathFactory, this.options.file.maxSizeJsonl));
=======
    const fileStream = createMultiFilesWriteStream(filePathFactory, this.options.file.maxSize);

    // Full pipeline
    const streams = transforms.concat(fileStream);
>>>>>>> 75910478

    return chain(streams);
  }
}

/**
 * Create a writable stream that can split the streamed data into
 * multiple files based on a provided maximum file size value.
 */
const createMultiFilesWriteStream = (
  filePathFactory: (index?: number) => string,
  maxFileSize?: number
): Writable => {
  let fileIndex = 0;
  let fileSize = 0;
  let maxSize = maxFileSize;

  let writeStream: fs.WriteStream;

  const createIndexedWriteStream = () => fs.createWriteStream(filePathFactory(fileIndex));

  // If no maximum file size is provided, then return a basic fs write stream
  if (maxFileSize === undefined) {
    return createIndexedWriteStream();
  }

  if (maxFileSize <= 0) {
    throw new Error('Max file size must be a positive number');
  }

  return new Writable({
    write(chunk, encoding, callback) {
      // Initialize the write stream value if undefined
      if (!writeStream) {
        writeStream = createIndexedWriteStream();
      }

      // Check that by adding this new chunk of data, we
      // are not going to reach the maximum file size.
      if (maxSize && fileSize + chunk.length > maxSize) {
        // Update the counters' value
        fileIndex++;
        fileSize = 0;

        // Replace old write stream
        writeStream.destroy();
        writeStream = createIndexedWriteStream();
      }

      // Update the actual file size
      fileSize += chunk.length;

      // Transfer the data to the up-to-date write stream
      writeStream.write(chunk, encoding, callback);
    },
  });
};

/**
 * Create a file path factory for a given path & prefix.
 * Upon being called, the factory will return a file path for a given index
 */
const createFilePathFactory =
  (src: string, directory: string, prefix: string = directory) =>
  (fileIndex: number = 0): string => {
    return path.join(
      // Backup path
      src,
      // "{directory}/" directory
      directory,
      // "${prefix}_XXXXX.jsonl" file
      `${prefix}_${String(fileIndex).padStart(5, '0')}.jsonl`
    );
  };<|MERGE_RESOLUTION|>--- conflicted
+++ resolved
@@ -94,7 +94,7 @@
     const transforms: Writable[] = this.#getDataTransformers();
 
     // FS write stream
-    const fileStream = createMultiFilesWriteStream(filePathFactory, this.options.file.maxSize);
+    const fileStream = createMultiFilesWriteStream(filePathFactory, this.options.file.maxSizeJsonl);
 
     // Full pipeline
     const streams = transforms.concat(fileStream);
@@ -109,50 +109,22 @@
     const transforms: Writable[] = this.#getDataTransformers();
 
     // FS write stream
-<<<<<<< HEAD
-    streams.push(createMultiFilesWriteStream(filePathFactory, this.options.file.maxSizeJsonl));
-=======
     const fileStream = createMultiFilesWriteStream(filePathFactory, this.options.file.maxSize);
 
     // Full pipeline
     const streams = transforms.concat(fileStream);
->>>>>>> 75910478
-
-    return chain(streams);
-  }
-
-<<<<<<< HEAD
-  getLinksStream(): Duplex | Promise<Duplex> {
-    const filePathFactory = (fileIndex: number = 0) => {
-      return path.join(
-        // Backup path
-        this.options.file.path,
-        // "links/" directory
-        'links',
-        // "links_00000.jsonl" file
-        `links_${String(fileIndex).padStart(5, '0')}.jsonl`
-      );
-    };
-
-    const streams: any[] = [
-      // create jsonl strings from object links
-      stringer(),
-    ];
-
-    // Compression
-    if (this.options.compression.enabled) {
-      streams.push(zip.createGzip());
-    }
-=======
+
+    return chain(streams);
+  }
+
   getLinksStream(): NodeJS.WritableStream {
     const filePathFactory = createFilePathFactory(this.options.file.path, 'links');
 
     // Transform streams
     const transforms: Writable[] = this.#getDataTransformers();
->>>>>>> 75910478
-
-    // FS write stream
-    const fileStream = createMultiFilesWriteStream(filePathFactory, this.options.file.maxSize);
+
+    // FS write stream
+    const fileStream = createMultiFilesWriteStream(filePathFactory, this.options.file.maxSizeJsonl);
 
     // Full pipelines
     const streams = transforms.concat(fileStream);
@@ -167,14 +139,10 @@
     const transforms: Writable[] = this.#getDataTransformers();
 
     // FS write stream
-<<<<<<< HEAD
-    streams.push(createMultiFilesWriteStream(filePathFactory, this.options.file.maxSizeJsonl));
-=======
     const fileStream = createMultiFilesWriteStream(filePathFactory, this.options.file.maxSize);
 
     // Full pipeline
     const streams = transforms.concat(fileStream);
->>>>>>> 75910478
 
     return chain(streams);
   }
