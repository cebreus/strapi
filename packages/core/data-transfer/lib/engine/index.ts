--- conflicted
+++ resolved
@@ -4,9 +4,6 @@
   ITransferEngine,
   ITransferEngineOptions,
 } from '../../types';
-
-import { pipeline } from 'stream';
-import { chain } from 'stream-chain';
 
 class TransferEngine implements ITransferEngine {
   sourceProvider: ISourceProvider;
@@ -134,7 +131,6 @@
   async transferEntities(): Promise<void> {
     const inStream = await this.sourceProvider.streamEntities?.();
     const outStream = await this.destinationProvider.getEntitiesStream?.();
-<<<<<<< HEAD
 
     if (!inStream || !outStream) {
       throw new Error('Unable to transfer entities, one of the stream is missing');
@@ -156,21 +152,6 @@
         .on('close', resolve);
 
       inStream.pipe(outStream);
-=======
-    if (!inStream || !outStream) {
-      console.log('Unable to transfer entities, one of the stream is missing');
-      return;
-    }
-    return new Promise((resolve, reject) => {
-      pipeline(inStream, outStream, (e: NodeJS.ErrnoException | null) => {
-        if (e) {
-          console.log('Something wrong happened', e);
-          return reject(e);
-        }
-        console.log('All the entities have been transferred');
-        resolve();
-      });
->>>>>>> 1c5c3eb6
     });
   }
 
