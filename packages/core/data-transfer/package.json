--- conflicted
+++ resolved
@@ -61,12 +61,7 @@
     "ws": "8.17.1"
   },
   "devDependencies": {
-<<<<<<< HEAD
-    "@strapi/database": "5.4.1",
-=======
     "@strapi/database": "5.5.1",
-    "@strapi/pack-up": "5.0.2",
->>>>>>> b6435ada
     "@types/fs-extra": "11.0.4",
     "@types/jest": "29.5.2",
     "@types/koa": "2.13.4",
@@ -81,7 +76,7 @@
     "knex": "3.0.1",
     "koa": "2.15.2",
     "rimraf": "5.0.5",
-    "typescript": "5.3.2"
+    "typescript": "5.4.4"
   },
   "engines": {
     "node": ">=18.0.0 <=22.x.x",
