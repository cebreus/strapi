{
  "name": "@strapi/data-transfer",
  "version": "5.6.0",
  "description": "Data transfer capabilities for Strapi",
  "keywords": [
    "strapi",
    "data",
    "transfer",
    "import",
    "export",
    "backup",
    "restore"
  ],
  "license": "SEE LICENSE IN LICENSE",
  "author": {
    "name": "Strapi Solutions SAS",
    "email": "hi@strapi.io",
    "url": "https://strapi.io"
  },
  "maintainers": [
    {
      "name": "Strapi Solutions SAS",
      "email": "hi@strapi.io",
      "url": "https://strapi.io"
    }
  ],
  "main": "./dist/index.js",
  "module": "./dist/index.mjs",
  "source": "./src/index.ts",
  "types": "./dist/index.d.ts",
  "files": [
    "dist/"
  ],
  "scripts": {
    "build": "run -T run-p build:code build:types",
    "build:code": "run -T rollup -c",
    "build:types": "run -T tsc -p tsconfig.build.json --emitDeclarationOnly",
    "clean": "rimraf ./dist",
    "lint": "run -T eslint .",
    "test:unit": "run -T jest",
    "test:unit:watch": "run -T jest --watch",
    "watch": "run -T rollup -c -w"
  },
  "dependencies": {
    "@strapi/logger": "5.6.0",
    "@strapi/types": "5.6.0",
    "@strapi/utils": "5.6.0",
    "chalk": "4.1.2",
    "cli-table3": "0.6.5",
    "commander": "8.3.0",
    "fs-extra": "11.2.0",
    "inquirer": "8.2.5",
    "lodash": "4.17.21",
    "ora": "5.4.1",
    "resolve-cwd": "3.0.0",
    "semver": "7.5.4",
    "stream-chain": "2.2.5",
    "stream-json": "1.8.0",
    "tar": "6.2.1",
    "tar-stream": "2.2.0",
    "ws": "8.17.1"
  },
  "devDependencies": {
<<<<<<< HEAD
    "@strapi/database": "5.5.1",
=======
    "@strapi/database": "5.6.0",
    "@strapi/pack-up": "5.0.2",
>>>>>>> 54430efa
    "@types/fs-extra": "11.0.4",
    "@types/jest": "29.5.2",
    "@types/koa": "2.13.4",
    "@types/lodash": "^4.14.191",
    "@types/node": "18.19.24",
    "@types/semver": "7.5.0",
    "@types/stream-chain": "2.0.1",
    "@types/stream-json": "1.7.3",
    "@types/tar": "6.1.4",
    "@types/tar-stream": "2.2.2",
    "@types/ws": "^8.5.4",
    "knex": "3.0.1",
    "koa": "2.15.2",
    "rimraf": "5.0.5",
    "typescript": "5.4.4"
  },
  "engines": {
    "node": ">=18.0.0 <=22.x.x",
    "npm": ">=6.0.0"
  }
}<|MERGE_RESOLUTION|>--- conflicted
+++ resolved
@@ -61,12 +61,7 @@
     "ws": "8.17.1"
   },
   "devDependencies": {
-<<<<<<< HEAD
-    "@strapi/database": "5.5.1",
-=======
     "@strapi/database": "5.6.0",
-    "@strapi/pack-up": "5.0.2",
->>>>>>> 54430efa
     "@types/fs-extra": "11.0.4",
     "@types/jest": "29.5.2",
     "@types/koa": "2.13.4",
