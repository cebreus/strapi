--- conflicted
+++ resolved
@@ -1,7 +1,8 @@
 import { errors } from '@strapi/utils';
-import { UID, Modules, Struct } from '@strapi/types';
+import type { Modules, Struct, UID } from '@strapi/types';
 
 type PaginatedDocuments = Modules.Documents.PaginatedResult<UID.Schema>;
+type PaginationQuery = Modules.Documents.Params.Pagination.PageNotation;
 type SortQuery = Modules.Documents.Params.Sort.StringNotation<UID.Schema> & string;
 
 // Admin document response follows the same format as the document service
@@ -50,11 +51,7 @@
 
   export interface Params {
     model: string;
-<<<<<<< HEAD
-    id: Modules.Documents.ID;
-=======
-    documentId: Documents.ID;
->>>>>>> 651a6b8d
+    documentId: Modules.Documents.ID;
   }
 
   export interface Response {
@@ -147,11 +144,7 @@
 
   export interface Params {
     model: string;
-<<<<<<< HEAD
-    id: Modules.Documents.ID;
-=======
-    documentId: Documents.ID;
->>>>>>> 651a6b8d
+    documentId: Modules.Documents.ID;
   }
 
   export interface Response {
@@ -174,11 +167,7 @@
 
   export interface Params {
     model: string;
-<<<<<<< HEAD
-    id: Modules.Documents.ID;
-=======
-    documentId: Documents.ID;
->>>>>>> 651a6b8d
+    documentId: Modules.Documents.ID;
   }
 
   export interface Response {
@@ -223,11 +212,7 @@
 
   export interface Params {
     model: string;
-<<<<<<< HEAD
-    id: Modules.Documents.ID;
-=======
-    documentId: Documents.ID;
->>>>>>> 651a6b8d
+    documentId: Modules.Documents.ID;
   }
 
   export interface Response {
@@ -256,11 +241,7 @@
 
   export interface Params {
     model: string;
-<<<<<<< HEAD
-    id: Modules.Documents.ID;
-=======
-    documentId: Documents.ID;
->>>>>>> 651a6b8d
+    documentId: Modules.Documents.ID;
   }
 
   export interface Response {
@@ -283,11 +264,7 @@
 
   export interface Params {
     model: string;
-<<<<<<< HEAD
-    id: Modules.Documents.ID;
-=======
-    documentId: Documents.ID;
->>>>>>> 651a6b8d
+    documentId: Modules.Documents.ID;
   }
 
   export interface Response {
@@ -303,7 +280,7 @@
 export declare namespace BulkDelete {
   export interface Request {
     body: {
-      documentIds: Documents.ID[];
+      documentIds: Modules.Documents.ID[];
     };
     query: {};
   }
@@ -326,11 +303,7 @@
 export declare namespace BulkPublish {
   export interface Request {
     body: {
-<<<<<<< HEAD
-      ids: Modules.Documents.ID[];
-=======
-      documentIds: Documents.ID[];
->>>>>>> 651a6b8d
+      documentIds: Modules.Documents.ID[];
     };
     query: {};
   }
@@ -351,7 +324,7 @@
 export declare namespace BulkUnpublish {
   export interface Request {
     body: {
-      documentIds: Documents.ID[];
+      documentIds: Modules.Documents.ID[];
     };
     query: {};
   }
@@ -396,7 +369,7 @@
   export interface Request {
     body: {};
     query: {
-      documentIds?: Documents.ID[];
+      documentIds?: Modules.Documents.ID[];
       locale?: string;
     };
   }
