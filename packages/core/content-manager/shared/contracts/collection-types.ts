import { errors } from '@strapi/utils';
import { Schema, Common, Documents } from '@strapi/types';

type PaginatedDocuments = Documents.PaginatedResult<Common.UID.Schema>;
type PaginationQuery = Documents.Params.Pagination.PageNotation;
type SortQuery = Documents.Params.Sort.StringNotation<Common.UID.Schema> & string;

// Admin document response follows the same format as the document service
type Document = Documents.Document<any>;
type AT_FIELDS = 'updatedAt' | 'createdAt' | 'publishedAt';
type BY_FIELDS = 'createdBy' | 'updatedBy' | 'publishedBy';
export type DocumentMetadata = {
  // All status of the returned locale
  availableStatus: Pick<Document, 'id' | BY_FIELDS | AT_FIELDS>[];
  // Available locales within the same status of the returned document
  availableLocales: Pick<Document, 'id' | 'locale' | AT_FIELDS | 'status'>[];
};

/**
 * GET /collection-types/:model
 */
export declare namespace Find {
  export interface Request {
    body: {};
    query: {
      page?: string;
      pageSize?: string;
      sort?: SortQuery;
    };
  }

  export interface Params {
    model: string;
  }

  export interface Response extends PaginatedDocuments {
    error?: errors.ApplicationError;
  }
}

/**
 * GET /collection-types/:model/:id
 */
export declare namespace FindOne {
  export interface Request {
    body: {};
    query: {
      locale?: string | null;
    };
  }

  export interface Params {
    model: string;
<<<<<<< HEAD
    id: Documents.ID;
=======
    documentId: Documents.ID;
>>>>>>> 76851890
  }

  export interface Response {
    data: Document;
    meta: DocumentMetadata;
    error?: errors.ApplicationError;
  }
}

/**
 * POST /collection-types/:model
 */
export declare namespace Create {
  export interface Request {
    body: Schema.Attributes;
    query: {};
  }

  export interface Params {
    model: string;
  }

  export interface Response {
    data: Document;
    meta: DocumentMetadata;
    error?: errors.ApplicationError;
  }
}

export type ProhibitedCloningField = [fieldNames: string[], 'unique' | 'relation'];

/**
 * POST /collection-types/:model/auto-clone/:sourceId
 */
export declare namespace AutoClone {
  export interface Request {
    body: {};
    query: {};
  }

  export interface Params {
    model: string;
    sourceId: Documents.ID;
  }

  export interface Response {
    data: Document;
    meta: DocumentMetadata;
    error?: errors.ApplicationError<
      'BadRequestError',
      string,
      { prohibitedFields: ProhibitedCloningField[] }
    >;
  }
}

/**
 * POST /collection-types/:model/clone/:sourceId
 */
export declare namespace Clone {
  export interface Request {
    body: Schema.Attributes;
    query: {
      locale?: string | null;
    };
  }

  export interface Params {
    model: string;
    sourceId: Documents.ID;
  }

  export interface Response {
    data: Document;
    meta: DocumentMetadata;
    error?: errors.ApplicationError;
  }
}

/**
 * POST /collection-types/:model/:id
 */
export declare namespace Update {
  export interface Request {
    body: Partial<Document>;
    query: {
      locale?: string | null;
    };
  }

  export interface Params {
    model: string;
<<<<<<< HEAD
    id: Documents.ID;
=======
    documentId: Documents.ID;
>>>>>>> 76851890
  }

  export interface Response {
    data: Document;
    meta: DocumentMetadata;
    error?: errors.ApplicationError;
  }
}

/**
 * DELETE /collection-types/:model/:id
 */
export declare namespace Delete {
  export interface Request {
    body: {};
    query: {
      locale?: string | null;
    };
  }

  export interface Params {
    model: string;
<<<<<<< HEAD
    id: Documents.ID;
=======
    documentId: Documents.ID;
>>>>>>> 76851890
  }

  export interface Response {
    data: Document;
    meta: DocumentMetadata;
    error?: errors.ApplicationError;
  }
}

/**
 * POST /collection-types/:model/actions/publish
 */
export declare namespace PublishAndCreate {
  export interface Request {
    body: Partial<Document>;
    query: {
      locale?: string | null;
    };
  }

  export interface Params {
    model: string;
  }

  export interface Response {
    data: Document;
    meta: DocumentMetadata;
    error?: errors.ApplicationError;
  }
}

/**
 * POST /collection-types/:model/:id/actions/publish
 */
export declare namespace Publish {
  export interface Request {
    body: Partial<Document>;
    query: {
      locale?: string | null;
    };
  }

  export interface Params {
    model: string;
<<<<<<< HEAD
    id: Documents.ID;
=======
    documentId: Documents.ID;
>>>>>>> 76851890
  }

  export interface Response {
    data: Document;
    meta: DocumentMetadata;
    error?: errors.ApplicationError;
  }
}

/**
 * POST /collection-types/:model/:id/actions/unpublish
 *
 * TODO: Unpublish many locales at once
 */
export declare namespace Unpublish {
  export interface Request {
    body: {
      // Discards the draft version before un-publishing, so the document is be reverted to the last published version.
      // Default: false
      discardDraft?: boolean;
    };
    query: {
      locale?: string | null;
    };
  }

  export interface Params {
    model: string;
<<<<<<< HEAD
    id: Documents.ID;
=======
    documentId: Documents.ID;
>>>>>>> 76851890
  }

  export interface Response {
    data: Document;
    meta: DocumentMetadata;
    error?: errors.ApplicationError;
  }
}

/**
 * POST /collection-types/:model/:id/actions/discard
 */
export declare namespace Discard {
  export interface Request {
    body: {};
    query: {
      locale?: string | null;
    };
  }

  export interface Params {
    model: string;
<<<<<<< HEAD
    id: Documents.ID;
=======
    documentId: Documents.ID;
>>>>>>> 76851890
  }

  export interface Response {
    data: Document;
    meta: DocumentMetadata;
    error?: errors.ApplicationError;
  }
}

/**
 * POST /collection-types/:model/actions/bulkDelete
 */
export declare namespace BulkDelete {
  export interface Request {
    body: {
<<<<<<< HEAD
      ids: string[];
=======
      documentIds: Documents.ID[];
>>>>>>> 76851890
    };
    query: {};
  }

  export interface Params {
    model: string;
  }

  export interface Response {
    data: {
      count: number;
    };
    error?: errors.ApplicationError | errors.YupValidationError;
  }
}

/**
 * POST /collection-types/:model/actions/bulkPublish
 */
export declare namespace BulkPublish {
  export interface Request {
    body: {
<<<<<<< HEAD
      ids: Documents.ID[];
=======
      documentIds: Documents.ID[];
>>>>>>> 76851890
    };
    query: {};
  }

  export interface Params {
    model: string;
  }

  export interface Response {
    count: number;
    error?: errors.ApplicationError | errors.YupValidationError;
  }
}

/**
 * POST /collection-types/:model/actions/bulkUnpublish
 */
export declare namespace BulkUnpublish {
  export interface Request {
    body: {
<<<<<<< HEAD
      ids: number[];
=======
      documentIds: Documents.ID[];
>>>>>>> 76851890
    };
    query: {};
  }

  export interface Params {
    model: string;
  }

  export interface Response {
    data: {
      count: number;
    };
    error?: errors.ApplicationError | errors.YupValidationError;
  }
}

/**
 * GET /collection-types/:model/:id/actions/countDraftRelations
 */
export declare namespace CountDraftRelations {
  export interface Request {
    body: {};
    query: {
      locale?: string | null;
    };
  }

  export interface Params {
    model: string;
  }

  export interface Response {
    data: number;
    error?: errors.ApplicationError;
  }
}

/**
 * GET /collection-types/:model/actions/countManyEntriesDraftRelations
 */
export declare namespace CountManyEntriesDraftRelations {
  export interface Request {
    body: {};
    query: {
<<<<<<< HEAD
      ids?: Array<Document['id']>;
=======
      documentIds?: Documents.ID[];
>>>>>>> 76851890
      locale?: string;
    };
  }

  export interface Params {
    model: string;
  }

  export interface Response {
    data: number;
    error?: errors.ApplicationError;
  }
}<|MERGE_RESOLUTION|>--- conflicted
+++ resolved
@@ -51,11 +51,7 @@
 
   export interface Params {
     model: string;
-<<<<<<< HEAD
-    id: Documents.ID;
-=======
-    documentId: Documents.ID;
->>>>>>> 76851890
+    documentId: Documents.ID;
   }
 
   export interface Response {
@@ -148,11 +144,7 @@
 
   export interface Params {
     model: string;
-<<<<<<< HEAD
-    id: Documents.ID;
-=======
-    documentId: Documents.ID;
->>>>>>> 76851890
+    documentId: Documents.ID;
   }
 
   export interface Response {
@@ -175,11 +167,7 @@
 
   export interface Params {
     model: string;
-<<<<<<< HEAD
-    id: Documents.ID;
-=======
-    documentId: Documents.ID;
->>>>>>> 76851890
+    documentId: Documents.ID;
   }
 
   export interface Response {
@@ -224,11 +212,7 @@
 
   export interface Params {
     model: string;
-<<<<<<< HEAD
-    id: Documents.ID;
-=======
-    documentId: Documents.ID;
->>>>>>> 76851890
+    documentId: Documents.ID;
   }
 
   export interface Response {
@@ -257,11 +241,7 @@
 
   export interface Params {
     model: string;
-<<<<<<< HEAD
-    id: Documents.ID;
-=======
-    documentId: Documents.ID;
->>>>>>> 76851890
+    documentId: Documents.ID;
   }
 
   export interface Response {
@@ -284,11 +264,7 @@
 
   export interface Params {
     model: string;
-<<<<<<< HEAD
-    id: Documents.ID;
-=======
-    documentId: Documents.ID;
->>>>>>> 76851890
+    documentId: Documents.ID;
   }
 
   export interface Response {
@@ -304,11 +280,7 @@
 export declare namespace BulkDelete {
   export interface Request {
     body: {
-<<<<<<< HEAD
-      ids: string[];
-=======
       documentIds: Documents.ID[];
->>>>>>> 76851890
     };
     query: {};
   }
@@ -331,11 +303,7 @@
 export declare namespace BulkPublish {
   export interface Request {
     body: {
-<<<<<<< HEAD
-      ids: Documents.ID[];
-=======
       documentIds: Documents.ID[];
->>>>>>> 76851890
     };
     query: {};
   }
@@ -356,11 +324,7 @@
 export declare namespace BulkUnpublish {
   export interface Request {
     body: {
-<<<<<<< HEAD
-      ids: number[];
-=======
       documentIds: Documents.ID[];
->>>>>>> 76851890
     };
     query: {};
   }
@@ -405,11 +369,7 @@
   export interface Request {
     body: {};
     query: {
-<<<<<<< HEAD
-      ids?: Array<Document['id']>;
-=======
       documentIds?: Documents.ID[];
->>>>>>> 76851890
       locale?: string;
     };
   }
