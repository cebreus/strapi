import { Modules, Data } from '@strapi/types';
import { errors } from '@strapi/utils';

type PaginationQuery = Modules.EntityService.Params.Pagination.PageNotation;

export interface RelationResult {
  documentId: Modules.Documents.ID;
  id: number;
<<<<<<< HEAD
  status: Modules.Documents.Params.PublicationStatus.Kind;
  locale?: Modules.Documents.Params.Locale;
  [key: string]: unknown;
=======
  status: Documents.Params.PublicationStatus.Kind;
  locale?: Documents.Params.Locale;
  [key: string]: any;
>>>>>>> 98bdf8e0
}

export interface Pagination {
  page: NonNullable<PaginationQuery['page']>;
  pageSize: NonNullable<PaginationQuery['pageSize']>;
  pageCount: number;
  total: number;
}

type RelationResponse =
  | {
      results: RelationResult[];
      pagination: Pagination;
      error?: never;
    }
  | {
      results?: never;
      pagination?: never;
      error: errors.ApplicationError | errors.YupValidationError;
    };

/**
 * GET /relations/:model/:targetField
 */
export declare namespace FindAvailable {
  export interface Params {
    model: string;
    targetField: string;
  }

  export interface Request {
    body: {};
    query: Partial<Pick<Pagination, 'pageSize' | 'page'>> & {
      id?: Data.ID;
      locale?: Modules.Documents.Params.Locale;
      _filter?: string;
      _q?: string;
      idsToOmit?: Modules.Documents.ID[];
      idsToInclude?: Modules.Documents.ID[];
    };
  }

  export type Response = RelationResponse;
}

/**
 * GET /relations/:model/:id/:targetField
 */
export declare namespace FindExisting {
  export interface Params {
    model: string;
    targetField: string;
    id?: Data.ID;
  }

  export interface Request {
    body: {};
    query: Partial<Pick<Pagination, 'pageSize' | 'page'>> & {
      locale?: string | null;
      _filter?: string;
      _q?: string;
      status?: Modules.Documents.Params.PublicationStatus.Kind;
      idsToOmit?: Modules.Documents.ID[];
      idsToInclude?: Modules.Documents.ID[];
    };
  }

  export type Response = RelationResponse;
}<|MERGE_RESOLUTION|>--- conflicted
+++ resolved
@@ -6,15 +6,9 @@
 export interface RelationResult {
   documentId: Modules.Documents.ID;
   id: number;
-<<<<<<< HEAD
   status: Modules.Documents.Params.PublicationStatus.Kind;
   locale?: Modules.Documents.Params.Locale;
-  [key: string]: unknown;
-=======
-  status: Documents.Params.PublicationStatus.Kind;
-  locale?: Documents.Params.Locale;
   [key: string]: any;
->>>>>>> 98bdf8e0
 }
 
 export interface Pagination {
