--- conflicted
+++ resolved
@@ -108,109 +108,6 @@
   });
 };
 
-/**
- * Create a new document.
- *
- * @param ctx - Koa context
- * @param opts - Options
- * @param opts.populate - Populate options of the returned document. By default the entityManager will populate all relations.
- */
-const createDocument = async (ctx: any, opts?: { populate?: object }) => {
-  const { userAbility, user } = ctx.state;
-  const { model } = ctx.params;
-  const { body } = ctx.request;
-
-  const entityManager = getService('entity-manager');
-  const permissionChecker = getService('permission-checker').create({ userAbility, model });
-
-  if (permissionChecker.cannot.create()) {
-    throw new errors.ForbiddenError();
-  }
-
-  const pickPermittedFields = permissionChecker.sanitizeCreateInput;
-  const setCreator = setCreatorFields({ user });
-  const sanitizeFn = pipeAsync(pickPermittedFields, setCreator as any);
-  const sanitizedBody = await sanitizeFn(body);
-
-  const { locale, status = 'draft' } = getDocumentDimensions(body);
-
-  return entityManager.create(model, {
-    data: sanitizedBody,
-    locale,
-    status,
-    populate: opts?.populate,
-  });
-
-  // TODO: Revert the creation if create permission conditions are not met
-  // if (permissionChecker.cannot.create(document)) {
-  //   throw new errors.ForbiddenError();
-  // }
-};
-
-/**
- * Update a document version.
- * - If the document version exists, it will be updated.
- * - If the document version does not exist, a new document locale will be created. By default the entityManager will populate all relations.
- *
- * @param ctx - Koa context
- * @param opts - Options
- * @param opts.populate - Populate options of the returned document
- */
-const updateDocument = async (ctx: any, opts?: { populate?: object }) => {
-  const { userAbility, user } = ctx.state;
-  const { id, model } = ctx.params;
-  const { body } = ctx.request;
-
-  const entityManager = getService('entity-manager');
-  const permissionChecker = getService('permission-checker').create({ userAbility, model });
-
-  if (permissionChecker.cannot.update()) {
-    throw new errors.ForbiddenError();
-  }
-
-  // Populate necessary fields to check permissions
-  const permissionQuery = await permissionChecker.sanitizedQuery.update(ctx.query);
-  // @ts-expect-error populate builder needs to be called with a UID
-  const populate = await getService('populate-builder')(model)
-    .populateFromQuery(permissionQuery)
-    .build();
-
-  const { locale } = getDocumentDimensions(body);
-
-  // Load document version to update
-  const [documentVersion, documentExists] = await Promise.all([
-    entityManager.findOne(id, model, { populate, locale, status: 'draft' }),
-    entityManager.exists(model, id),
-  ]);
-
-  if (!documentExists) {
-    throw new errors.NotFoundError();
-  }
-
-  // If version is not found, but document exists,
-  // the intent is to create a new document locale
-  if (documentVersion) {
-    if (permissionChecker.cannot.update(documentVersion)) {
-      throw new errors.ForbiddenError();
-    }
-  } else if (permissionChecker.cannot.create()) {
-    throw new errors.ForbiddenError();
-  }
-
-  const pickPermittedFields = documentVersion
-    ? permissionChecker.sanitizeUpdateInput(documentVersion)
-    : permissionChecker.sanitizeCreateInput;
-  const setCreator = setCreatorFields({ user, isEdition: true });
-  const sanitizeFn = pipeAsync(pickPermittedFields, setCreator as any);
-  const sanitizedBody = await sanitizeFn(body);
-
-  return entityManager.update(documentVersion || { id }, model, {
-    data: sanitizedBody,
-    populate: opts?.populate,
-    locale,
-  });
-};
-
 export default {
   async find(ctx: any) {
     const { userAbility } = ctx.state;
@@ -218,11 +115,7 @@
     const { query } = ctx.request;
 
     const documentMetadata = getService('document-metadata');
-<<<<<<< HEAD
-    const entityManager = getService('entity-manager');
-=======
-    const documentManager = getService('document-manager');
->>>>>>> 76851890
+    const documentManager = getService('document-manager');
     const permissionChecker = getService('permission-checker').create({ userAbility, model });
 
     if (permissionChecker.cannot.read()) {
@@ -239,11 +132,7 @@
 
     const { locale, status } = getDocumentLocaleAndStatus(query);
 
-<<<<<<< HEAD
-    const { results: documents, pagination } = await entityManager.findPage(
-=======
     const { results: documents, pagination } = await documentManager.findPage(
->>>>>>> 76851890
       { ...permissionQuery, populate, locale, status },
       model
     );
@@ -256,13 +145,9 @@
 
     const setStatus = (document: any) => {
       // Available status of document
-<<<<<<< HEAD
-      const availableStatuses = documentsAvailableStatus.filter((d: any) => d.id === document.id);
-=======
       const availableStatuses = documentsAvailableStatus.filter(
         (d: any) => d.documentId === document.documentId
       );
->>>>>>> 76851890
       // Compute document version status
       document.status = documentMetadata.getStatus(document, availableStatuses);
       return document;
@@ -300,11 +185,7 @@
 
     const { locale, status = 'draft' } = getDocumentLocaleAndStatus(ctx.query);
 
-<<<<<<< HEAD
-    const version = await entityManager.findOne(id, model, {
-=======
     const version = await documentManager.findOne(id, model, {
->>>>>>> 76851890
       populate,
       locale,
       status,
@@ -312,11 +193,7 @@
 
     if (!version) {
       // Check if document exists
-<<<<<<< HEAD
-      const exists = await entityManager.exists(model, id);
-=======
       const exists = await documentManager.exists(model, id);
->>>>>>> 76851890
       if (!exists) {
         return ctx.notFound();
       }
@@ -482,11 +359,7 @@
    * Supports creating/saving a document and publishing it in one request.
    */
   async publish(ctx: any) {
-<<<<<<< HEAD
-    const { userAbility, user } = ctx.state;
-=======
-    const { userAbility } = ctx.state;
->>>>>>> 76851890
+    const { userAbility } = ctx.state;
     // If id does not exist, the document has to be created
     const { id, model } = ctx.params;
     const { body } = ctx.request;
@@ -502,10 +375,6 @@
     const publishedDocument = await strapi.db.transaction(async () => {
       // Create or update document
       const permissionQuery = await permissionChecker.sanitizedQuery.publish(ctx.query);
-<<<<<<< HEAD
-      // @ts-expect-error populate builder needs to be called with a UID
-=======
->>>>>>> 76851890
       const populate = await getService('populate-builder')(model)
         .populateFromQuery(permissionQuery)
         .populateDeep(Infinity)
@@ -521,18 +390,11 @@
       }
 
       // TODO: Publish many locales at once
-<<<<<<< HEAD
-      const { locale } = getDocumentDimensions(body);
-      return entityManager.publish(document, model, {
-        locale,
-        data: setCreatorFields({ user, isEdition: true })({}),
-=======
       const { locale } = getDocumentLocaleAndStatus(body);
       return documentManager.publish(document!.documentId, model, {
         locale,
         // TODO: Allow setting creator fields on publish
         // data: setCreatorFields({ user, isEdition: true })({}),
->>>>>>> 76851890
       });
     });
 
@@ -639,21 +501,12 @@
 
     const permissionQuery = await permissionChecker.sanitizedQuery.unpublish(ctx.query);
 
-<<<<<<< HEAD
-    // @ts-expect-error populate builder needs to be called with a UID
-=======
->>>>>>> 76851890
-    const populate = await getService('populate-builder')(model)
-      .populateFromQuery(permissionQuery)
-      .build();
-
-<<<<<<< HEAD
-    const { locale } = getDocumentDimensions(body);
-    const document = await entityManager.findOne(id, model, {
-=======
+    const populate = await getService('populate-builder')(model)
+      .populateFromQuery(permissionQuery)
+      .build();
+
     const { locale } = getDocumentLocaleAndStatus(body);
     const document = await documentManager.findOne(id, model, {
->>>>>>> 76851890
       populate,
       locale,
       status: 'published',
@@ -673,19 +526,11 @@
 
     await strapi.db.transaction(async () => {
       if (discardDraft) {
-<<<<<<< HEAD
-        await entityManager.discard(document, model, { locale });
-      }
-
-      ctx.body = await pipeAsync(
-        (document) => entityManager.unpublish(document, model, { locale }),
-=======
         await documentManager.discardDraft(document.documentId, model, { locale });
       }
 
       ctx.body = await pipeAsync(
         (document) => documentManager.unpublish(document.documentId, model, { locale }),
->>>>>>> 76851890
         permissionChecker.sanitizeOutput,
         (document) => documentMetadata.formatDocumentWithMetadata(model, document)
       )(document);
@@ -697,11 +542,7 @@
     const { id, model } = ctx.params;
     const { body } = ctx.request;
 
-<<<<<<< HEAD
-    const entityManager = getService('entity-manager');
-=======
-    const documentManager = getService('document-manager');
->>>>>>> 76851890
+    const documentManager = getService('document-manager');
     const documentMetadata = getService('document-metadata');
     const permissionChecker = getService('permission-checker').create({ userAbility, model });
 
@@ -710,21 +551,12 @@
     }
 
     const permissionQuery = await permissionChecker.sanitizedQuery.discard(ctx.query);
-<<<<<<< HEAD
-    // @ts-expect-error populate builder needs to be called with a UID
-=======
->>>>>>> 76851890
-    const populate = await getService('populate-builder')(model)
-      .populateFromQuery(permissionQuery)
-      .build();
-
-<<<<<<< HEAD
-    const { locale } = getDocumentDimensions(body);
-    const document = await entityManager.findOne(id, model, {
-=======
+    const populate = await getService('populate-builder')(model)
+      .populateFromQuery(permissionQuery)
+      .build();
+
     const { locale } = getDocumentLocaleAndStatus(body);
     const document = await documentManager.findOne(id, model, {
->>>>>>> 76851890
       populate,
       locale,
       status: 'published',
@@ -740,11 +572,7 @@
     }
 
     ctx.body = await pipeAsync(
-<<<<<<< HEAD
-      (document) => entityManager.discard(document, model, { locale }),
-=======
       (document) => documentManager.discardDraft(document.documentId, model, { locale }),
->>>>>>> 76851890
       permissionChecker.sanitizeOutput,
       (document) => documentMetadata.formatDocumentWithMetadata(model, document)
     )(document);
