--- conflicted
+++ resolved
@@ -1,10 +1,5 @@
-<<<<<<< HEAD
 import type { UID } from '@strapi/types';
-import { setCreatorFields, pipeAsync, errors } from '@strapi/utils';
-=======
-import { Common } from '@strapi/types';
 import { setCreatorFields, async, errors } from '@strapi/utils';
->>>>>>> 377d4786
 
 import { getDocumentLocaleAndStatus } from './utils/dimensions';
 import { getService } from '../utils';
