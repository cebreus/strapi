<<<<<<< HEAD
import { setCreatorFields, pipeAsync, errors } from '@strapi/utils';
import { getDocumentDimensions } from './utils/dimensions';
=======
import { Common } from '@strapi/types';
import { setCreatorFields, pipeAsync, errors } from '@strapi/utils';
>>>>>>> 76851890

import { getDocumentLocaleAndStatus } from './utils/dimensions';
import { getService } from '../utils';

const buildPopulateFromQuery = async (query: any, model: any) => {
<<<<<<< HEAD
  // @ts-expect-error populate builder needs to be called with a UID
=======
>>>>>>> 76851890
  return getService('populate-builder')(model)
    .populateFromQuery(query)
    .populateDeep(Infinity)
    .countRelations()
    .build();
};

<<<<<<< HEAD
const findDocument = async (query: any, model: any, opts: any = {}) => {
  const entityManager = getService('entity-manager');
  const populate = await buildPopulateFromQuery(query, model);
  return entityManager.find(query, model, { ...opts, populate });
=======
const findDocument = async (query: any, uid: Common.UID.SingleType, opts: any = {}) => {
  const documentManager = getService('document-manager');
  const populate = await buildPopulateFromQuery(query, uid);

  return (
    documentManager
      .findMany({ ...opts, populate }, uid)
      // Return the first document found
      .then((documents: any) => documents[0])
  );
};

const createOrUpdateDocument = async (ctx: any, opts?: { populate: object }) => {
  const { user, userAbility } = ctx.state;
  const { model } = ctx.params;
  const { body, query } = ctx.request;

  const documentManager = getService('document-manager');
  const permissionChecker = getService('permission-checker').create({ userAbility, model });

  if (permissionChecker.cannot.create() && permissionChecker.cannot.update()) {
    throw new errors.ForbiddenError();
  }

  const sanitizedQuery = await permissionChecker.sanitizedQuery.update(query);

  const { locale } = getDocumentLocaleAndStatus(body);

  // Load document version to update
  const [documentVersion, otherDocumentVersion] = await Promise.all([
    findDocument(sanitizedQuery, model, { locale, status: 'draft' }),
    // Find the first document to check if it exists
    strapi.db.query(model).findOne({ select: ['documentId'] }),
  ]);

  const documentId = otherDocumentVersion?.documentId;

  const pickPermittedFields = documentVersion
    ? permissionChecker.sanitizeUpdateInput(documentVersion)
    : permissionChecker.sanitizeCreateInput;

  const setCreator = documentVersion
    ? setCreatorFields({ user, isEdition: true })
    : setCreatorFields({ user });

  const sanitizeFn = pipeAsync(pickPermittedFields, setCreator as any);

  // If version is not found, but document exists,
  // the intent is to create a new document locale
  if (documentVersion) {
    if (permissionChecker.cannot.update(documentVersion)) {
      throw new errors.ForbiddenError();
    }
  } else if (permissionChecker.cannot.create()) {
    throw new errors.ForbiddenError();
  }

  const sanitizedBody = await sanitizeFn(body);

  if (!documentId) {
    return documentManager.create(model, {
      data: sanitizedBody,
      ...sanitizedQuery,
      locale,
    });
  }

  return documentManager.update(documentId, model, {
    data: sanitizedBody as any,
    populate: opts?.populate,
    locale,
  });
>>>>>>> 76851890
};

const createOrUpdateDocument = async (ctx: any, opts?: { populate: object }) => {
  const { user, userAbility } = ctx.state;
  const { model } = ctx.params;
  const { body, query } = ctx.request;

  const entityManager = getService('entity-manager');
  const permissionChecker = getService('permission-checker').create({ userAbility, model });

  if (permissionChecker.cannot.create() && permissionChecker.cannot.update()) {
    throw new errors.ForbiddenError();
  }

  const sanitizedQuery = await permissionChecker.sanitizedQuery.update(query);

  const { locale } = getDocumentDimensions(body);

  // Load document version to update
  const [documentVersion, otherDocumentVersion] = await Promise.all([
    findDocument(sanitizedQuery, model, { locale, status: 'draft' }),
    // Find the first document to check if it exists
    strapi.db.query(model).findOne({ select: ['documentId'] }),
  ]);

  const documentExists = !!otherDocumentVersion;

  const pickPermittedFields = documentVersion
    ? permissionChecker.sanitizeUpdateInput(documentVersion)
    : permissionChecker.sanitizeCreateInput;

  const setCreator = documentVersion
    ? setCreatorFields({ user, isEdition: true })
    : setCreatorFields({ user });

  const sanitizeFn = pipeAsync(pickPermittedFields, setCreator as any);

  if (!documentExists) {
    const sanitizedBody = await sanitizeFn(body);
    return entityManager.create(model, {
      data: sanitizedBody,
      ...sanitizedQuery,
      locale,
    });
  }

  // If version is not found, but document exists,
  // the intent is to create a new document locale
  if (documentVersion) {
    if (permissionChecker.cannot.update(documentVersion)) {
      throw new errors.ForbiddenError();
    }
  } else if (permissionChecker.cannot.create()) {
    throw new errors.ForbiddenError();
  }

  const sanitizedBody = await sanitizeFn(body);
  return entityManager.update(documentVersion || { id: otherDocumentVersion.documentId }, model, {
    data: sanitizedBody,
    populate: opts?.populate,
    locale,
  });
};

export default {
  async find(ctx: any) {
    const { userAbility } = ctx.state;
    const { model } = ctx.params;
    const { query = {} } = ctx.request;

    const permissionChecker = getService('permission-checker').create({ userAbility, model });
    const documentMetadata = getService('document-metadata');

    if (permissionChecker.cannot.read()) {
      return ctx.forbidden();
    }

    const permissionQuery = await permissionChecker.sanitizedQuery.read(query);
    const { locale, status } = getDocumentLocaleAndStatus(query);

    const version = await findDocument(permissionQuery, model, { locale, status });

    // allow user with create permission to know a single type is not created
    if (!version) {
      if (permissionChecker.cannot.create()) {
        return ctx.forbidden();
      }
      // Check if document exists
      const document = await strapi.db.query(model).findOne({});

      if (!document) {
        return ctx.notFound();
      }

      // If the requested locale doesn't exist, return an empty response
      const { meta } = await documentMetadata.formatDocumentWithMetadata(
        model,
        { id: document.documentId, locale, publishedAt: null },
        { availableLocales: true, availableStatus: false }
      );
      ctx.body = { data: {}, meta };
      return;
    }

    if (permissionChecker.cannot.read(version)) {
      return ctx.forbidden();
    }

    const sanitizedDocument = await permissionChecker.sanitizeOutput(version);
    ctx.body = await documentMetadata.formatDocumentWithMetadata(model, sanitizedDocument);
  },

  async createOrUpdate(ctx: any) {
    const { userAbility } = ctx.state;
    const { model } = ctx.params;

    const documentMetadata = getService('document-metadata');
    const permissionChecker = getService('permission-checker').create({ userAbility, model });

    const document = await createOrUpdateDocument(ctx);
    const sanitizedDocument = await permissionChecker.sanitizeOutput(document);
    ctx.body = await documentMetadata.formatDocumentWithMetadata(model, sanitizedDocument);
  },

  async delete(ctx: any) {
    const { userAbility } = ctx.state;
    const { model } = ctx.params;
    const { query = {} } = ctx.request;

    const documentManager = getService('document-manager');
    const permissionChecker = getService('permission-checker').create({ userAbility, model });

    if (permissionChecker.cannot.delete()) {
      return ctx.forbidden();
    }

    const sanitizedQuery = await permissionChecker.sanitizedQuery.delete(query);
    const { locale } = getDocumentLocaleAndStatus(query);

    const document = await findDocument(sanitizedQuery, model, { locale });

    if (!document) {
      return ctx.notFound();
    }

    if (permissionChecker.cannot.delete(document)) {
      return ctx.forbidden();
    }

    const deletedEntity = await documentManager.delete(document.documentId, model, { locale });

    ctx.body = await permissionChecker.sanitizeOutput(deletedEntity);
  },

  async publish(ctx: any) {
    const { userAbility } = ctx.state;
    const { model } = ctx.params;
    const { query = {} } = ctx.request;

<<<<<<< HEAD
    const entityManager = getService('entity-manager');
=======
    const documentManager = getService('document-manager');
>>>>>>> 76851890
    const documentMetadata = getService('document-metadata');
    const permissionChecker = getService('permission-checker').create({ userAbility, model });

    if (permissionChecker.cannot.publish()) {
      return ctx.forbidden();
    }
    const publishedDocument = await strapi.db.transaction(async () => {
      const sanitizedQuery = await permissionChecker.sanitizedQuery.publish(query);
      const populate = await buildPopulateFromQuery(sanitizedQuery, model);
      const document = await createOrUpdateDocument(ctx, { populate });

      if (!document) {
        throw new errors.NotFoundError();
      }

      if (permissionChecker.cannot.publish(document)) {
        throw new errors.ForbiddenError();
      }

<<<<<<< HEAD
      const { locale } = getDocumentDimensions(document);
      return entityManager.publish(document, model, { locale });
=======
    const publishedDocument = await strapi.db.transaction(async () => {
      const sanitizedQuery = await permissionChecker.sanitizedQuery.publish(query);
      const populate = await buildPopulateFromQuery(sanitizedQuery, model);
      const document = await createOrUpdateDocument(ctx, { populate });

      if (!document) {
        throw new errors.NotFoundError();
      }

      if (permissionChecker.cannot.publish(document)) {
        throw new errors.ForbiddenError();
      }

      const { locale } = getDocumentLocaleAndStatus(document);
      return documentManager.publish(document.documentId, model, { locale });
>>>>>>> 76851890
    });

    const sanitizedDocument = await permissionChecker.sanitizeOutput(publishedDocument);
    ctx.body = await documentMetadata.formatDocumentWithMetadata(model, sanitizedDocument);
  },

  async unpublish(ctx: any) {
    const { userAbility } = ctx.state;
    const { model } = ctx.params;
    const {
      body: { discardDraft, ...body },
      query = {},
    } = ctx.request;

<<<<<<< HEAD
    const entityManager = getService('entity-manager');
=======
    const documentManager = getService('document-manager');
>>>>>>> 76851890
    const documentMetadata = getService('document-metadata');
    const permissionChecker = getService('permission-checker').create({ userAbility, model });

    if (permissionChecker.cannot.unpublish()) {
      return ctx.forbidden();
    }

    if (discardDraft && permissionChecker.cannot.discard()) {
      return ctx.forbidden();
    }

    const sanitizedQuery = await permissionChecker.sanitizedQuery.unpublish(query);
<<<<<<< HEAD
    const { locale } = getDocumentDimensions(body);
=======
    const { locale } = getDocumentLocaleAndStatus(body);
>>>>>>> 76851890

    const document = await findDocument(sanitizedQuery, model, { locale });

    if (!document) {
      return ctx.notFound();
    }

    if (permissionChecker.cannot.unpublish(document)) {
<<<<<<< HEAD
      return ctx.forbidden();
    }

    if (discardDraft && permissionChecker.cannot.discard(document)) {
      return ctx.forbidden();
    }

    await strapi.db.transaction(async () => {
      if (discardDraft) {
        await entityManager.discard(document, model, { locale });
      }

      ctx.body = await pipeAsync(
        (document) => entityManager.unpublish(document, model, { locale }),
=======
      return ctx.forbidden();
    }

    if (discardDraft && permissionChecker.cannot.discard(document)) {
      return ctx.forbidden();
    }

    await strapi.db.transaction(async () => {
      if (discardDraft) {
        await documentManager.discardDraft(document.documentId, model, { locale });
      }

      ctx.body = await pipeAsync(
        (document) => documentManager.unpublish(document.documentId, model, { locale }),
>>>>>>> 76851890
        permissionChecker.sanitizeOutput,
        (document) => documentMetadata.formatDocumentWithMetadata(model, document)
      )(document);
    });
  },

  async discard(ctx: any) {
    const { userAbility } = ctx.state;
    const { model } = ctx.params;
    const { body, query = {} } = ctx.request;

<<<<<<< HEAD
    const entityManager = getService('entity-manager');
=======
    const documentManager = getService('document-manager');
>>>>>>> 76851890
    const documentMetadata = getService('document-metadata');
    const permissionChecker = getService('permission-checker').create({ userAbility, model });

    if (permissionChecker.cannot.discard()) {
      return ctx.forbidden();
    }

    const sanitizedQuery = await permissionChecker.sanitizedQuery.discard(query);
<<<<<<< HEAD
    const { locale } = getDocumentDimensions(body);
=======
    const { locale } = getDocumentLocaleAndStatus(body);
>>>>>>> 76851890

    const document = await findDocument(sanitizedQuery, model, { locale, status: 'published' });

    // Can not discard a document that is not published
    if (!document) {
      return ctx.notFound();
    }

    if (permissionChecker.cannot.discard(document)) {
      return ctx.forbidden();
    }

    ctx.body = await pipeAsync(
<<<<<<< HEAD
      (document) => entityManager.discard(document, model, { locale }),
=======
      (document) => documentManager.discardDraft(document.documentId, model, { locale }),
>>>>>>> 76851890
      permissionChecker.sanitizeOutput,
      (document) => documentMetadata.formatDocumentWithMetadata(model, document)
    )(document);
  },

  async countDraftRelations(ctx: any) {
    const { userAbility } = ctx.state;
    const { model } = ctx.params;
    const { query } = ctx.request;
    const documentManager = getService('document-manager');
    const permissionChecker = getService('permission-checker').create({ userAbility, model });

    const { locale } = getDocumentLocaleAndStatus(query);

    if (permissionChecker.cannot.read()) {
      return ctx.forbidden();
    }

    const document = await findDocument({}, model);
    if (!document) {
      return ctx.notFound();
    }

    if (permissionChecker.cannot.read(document)) {
      return ctx.forbidden();
    }

    const number = await documentManager.countDraftRelations(document.documentId, model, locale);

    return {
      data: number,
    };
  },
};<|MERGE_RESOLUTION|>--- conflicted
+++ resolved
@@ -1,19 +1,10 @@
-<<<<<<< HEAD
-import { setCreatorFields, pipeAsync, errors } from '@strapi/utils';
-import { getDocumentDimensions } from './utils/dimensions';
-=======
 import { Common } from '@strapi/types';
 import { setCreatorFields, pipeAsync, errors } from '@strapi/utils';
->>>>>>> 76851890
 
 import { getDocumentLocaleAndStatus } from './utils/dimensions';
 import { getService } from '../utils';
 
 const buildPopulateFromQuery = async (query: any, model: any) => {
-<<<<<<< HEAD
-  // @ts-expect-error populate builder needs to be called with a UID
-=======
->>>>>>> 76851890
   return getService('populate-builder')(model)
     .populateFromQuery(query)
     .populateDeep(Infinity)
@@ -21,12 +12,6 @@
     .build();
 };
 
-<<<<<<< HEAD
-const findDocument = async (query: any, model: any, opts: any = {}) => {
-  const entityManager = getService('entity-manager');
-  const populate = await buildPopulateFromQuery(query, model);
-  return entityManager.find(query, model, { ...opts, populate });
-=======
 const findDocument = async (query: any, uid: Common.UID.SingleType, opts: any = {}) => {
   const documentManager = getService('document-manager');
   const populate = await buildPopulateFromQuery(query, uid);
@@ -96,69 +81,6 @@
 
   return documentManager.update(documentId, model, {
     data: sanitizedBody as any,
-    populate: opts?.populate,
-    locale,
-  });
->>>>>>> 76851890
-};
-
-const createOrUpdateDocument = async (ctx: any, opts?: { populate: object }) => {
-  const { user, userAbility } = ctx.state;
-  const { model } = ctx.params;
-  const { body, query } = ctx.request;
-
-  const entityManager = getService('entity-manager');
-  const permissionChecker = getService('permission-checker').create({ userAbility, model });
-
-  if (permissionChecker.cannot.create() && permissionChecker.cannot.update()) {
-    throw new errors.ForbiddenError();
-  }
-
-  const sanitizedQuery = await permissionChecker.sanitizedQuery.update(query);
-
-  const { locale } = getDocumentDimensions(body);
-
-  // Load document version to update
-  const [documentVersion, otherDocumentVersion] = await Promise.all([
-    findDocument(sanitizedQuery, model, { locale, status: 'draft' }),
-    // Find the first document to check if it exists
-    strapi.db.query(model).findOne({ select: ['documentId'] }),
-  ]);
-
-  const documentExists = !!otherDocumentVersion;
-
-  const pickPermittedFields = documentVersion
-    ? permissionChecker.sanitizeUpdateInput(documentVersion)
-    : permissionChecker.sanitizeCreateInput;
-
-  const setCreator = documentVersion
-    ? setCreatorFields({ user, isEdition: true })
-    : setCreatorFields({ user });
-
-  const sanitizeFn = pipeAsync(pickPermittedFields, setCreator as any);
-
-  if (!documentExists) {
-    const sanitizedBody = await sanitizeFn(body);
-    return entityManager.create(model, {
-      data: sanitizedBody,
-      ...sanitizedQuery,
-      locale,
-    });
-  }
-
-  // If version is not found, but document exists,
-  // the intent is to create a new document locale
-  if (documentVersion) {
-    if (permissionChecker.cannot.update(documentVersion)) {
-      throw new errors.ForbiddenError();
-    }
-  } else if (permissionChecker.cannot.create()) {
-    throw new errors.ForbiddenError();
-  }
-
-  const sanitizedBody = await sanitizeFn(body);
-  return entityManager.update(documentVersion || { id: otherDocumentVersion.documentId }, model, {
-    data: sanitizedBody,
     populate: opts?.populate,
     locale,
   });
@@ -259,17 +181,14 @@
     const { model } = ctx.params;
     const { query = {} } = ctx.request;
 
-<<<<<<< HEAD
-    const entityManager = getService('entity-manager');
-=======
-    const documentManager = getService('document-manager');
->>>>>>> 76851890
+    const documentManager = getService('document-manager');
     const documentMetadata = getService('document-metadata');
     const permissionChecker = getService('permission-checker').create({ userAbility, model });
 
     if (permissionChecker.cannot.publish()) {
       return ctx.forbidden();
     }
+
     const publishedDocument = await strapi.db.transaction(async () => {
       const sanitizedQuery = await permissionChecker.sanitizedQuery.publish(query);
       const populate = await buildPopulateFromQuery(sanitizedQuery, model);
@@ -283,26 +202,8 @@
         throw new errors.ForbiddenError();
       }
 
-<<<<<<< HEAD
-      const { locale } = getDocumentDimensions(document);
-      return entityManager.publish(document, model, { locale });
-=======
-    const publishedDocument = await strapi.db.transaction(async () => {
-      const sanitizedQuery = await permissionChecker.sanitizedQuery.publish(query);
-      const populate = await buildPopulateFromQuery(sanitizedQuery, model);
-      const document = await createOrUpdateDocument(ctx, { populate });
-
-      if (!document) {
-        throw new errors.NotFoundError();
-      }
-
-      if (permissionChecker.cannot.publish(document)) {
-        throw new errors.ForbiddenError();
-      }
-
       const { locale } = getDocumentLocaleAndStatus(document);
       return documentManager.publish(document.documentId, model, { locale });
->>>>>>> 76851890
     });
 
     const sanitizedDocument = await permissionChecker.sanitizeOutput(publishedDocument);
@@ -317,11 +218,7 @@
       query = {},
     } = ctx.request;
 
-<<<<<<< HEAD
-    const entityManager = getService('entity-manager');
-=======
-    const documentManager = getService('document-manager');
->>>>>>> 76851890
+    const documentManager = getService('document-manager');
     const documentMetadata = getService('document-metadata');
     const permissionChecker = getService('permission-checker').create({ userAbility, model });
 
@@ -334,11 +231,7 @@
     }
 
     const sanitizedQuery = await permissionChecker.sanitizedQuery.unpublish(query);
-<<<<<<< HEAD
-    const { locale } = getDocumentDimensions(body);
-=======
     const { locale } = getDocumentLocaleAndStatus(body);
->>>>>>> 76851890
 
     const document = await findDocument(sanitizedQuery, model, { locale });
 
@@ -347,22 +240,6 @@
     }
 
     if (permissionChecker.cannot.unpublish(document)) {
-<<<<<<< HEAD
-      return ctx.forbidden();
-    }
-
-    if (discardDraft && permissionChecker.cannot.discard(document)) {
-      return ctx.forbidden();
-    }
-
-    await strapi.db.transaction(async () => {
-      if (discardDraft) {
-        await entityManager.discard(document, model, { locale });
-      }
-
-      ctx.body = await pipeAsync(
-        (document) => entityManager.unpublish(document, model, { locale }),
-=======
       return ctx.forbidden();
     }
 
@@ -377,7 +254,6 @@
 
       ctx.body = await pipeAsync(
         (document) => documentManager.unpublish(document.documentId, model, { locale }),
->>>>>>> 76851890
         permissionChecker.sanitizeOutput,
         (document) => documentMetadata.formatDocumentWithMetadata(model, document)
       )(document);
@@ -389,11 +265,7 @@
     const { model } = ctx.params;
     const { body, query = {} } = ctx.request;
 
-<<<<<<< HEAD
-    const entityManager = getService('entity-manager');
-=======
-    const documentManager = getService('document-manager');
->>>>>>> 76851890
+    const documentManager = getService('document-manager');
     const documentMetadata = getService('document-metadata');
     const permissionChecker = getService('permission-checker').create({ userAbility, model });
 
@@ -402,11 +274,7 @@
     }
 
     const sanitizedQuery = await permissionChecker.sanitizedQuery.discard(query);
-<<<<<<< HEAD
-    const { locale } = getDocumentDimensions(body);
-=======
     const { locale } = getDocumentLocaleAndStatus(body);
->>>>>>> 76851890
 
     const document = await findDocument(sanitizedQuery, model, { locale, status: 'published' });
 
@@ -420,11 +288,7 @@
     }
 
     ctx.body = await pipeAsync(
-<<<<<<< HEAD
-      (document) => entityManager.discard(document, model, { locale }),
-=======
       (document) => documentManager.discardDraft(document.documentId, model, { locale }),
->>>>>>> 76851890
       permissionChecker.sanitizeOutput,
       (document) => documentMetadata.formatDocumentWithMetadata(model, document)
     )(document);
