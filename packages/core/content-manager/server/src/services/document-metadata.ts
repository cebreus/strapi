import type { LoadedStrapi as Strapi, Common } from '@strapi/types';
import { groupBy, pick } from 'lodash/fp';
import type { DocumentMetadata } from '../../../shared/contracts/collection-types';

export interface DocumentVersion {
  id: string;
  documentId: string;
  locale: string;
  updatedAt: string | null | Date;
  publishedAt: string | null | Date;
}

const AVAILABLE_STATUS_FIELDS = [
  'id',
  'locale',
  'updatedAt',
  'createdAt',
  'publishedAt',
  'createdBy',
  'updatedBy',
  'status',
];
const AVAILABLE_LOCALES_FIELDS = ['id', 'locale', 'updatedAt', 'createdAt', 'status'];

const CONTENT_MANAGER_STATUS = {
  PUBLISHED: 'published',
  DRAFT: 'draft',
  MODIFIED: 'modified',
};

/**
 * TODO: Remove this and make updatedAt dates be equal when publishing on the document-engine
 * Compares two dates and returns true if the absolute difference between them is less than or equal to the specified threshold.
 * @param date1 The first date to compare.
 * @param date2 The second date to compare.
 * @param threshold The threshold in milliseconds.
 * @returns True if the absolute difference between the dates is less than or equal to the threshold, false otherwise.
 */
function areDatesEqual(
  date1: Date | string | null,
  date2: Date | string | null,
  threshold: number
): boolean {
  if (!date1 || !date2) {
    return false;
  }

  const time1 = new Date(date1).getTime();
  const time2 = new Date(date2).getTime();
  const difference = Math.abs(time1 - time2);

  return difference <= threshold;
}

/**
 * Controls the metadata properties to be returned
 *
 * If `availableLocales` is set to `true` (default), the returned metadata will include
 * the available locales of the document for its current status.
 *
 * If `availableStatus` is set to `true` (default), the returned metadata will include
 * the available status of the document for its current locale.
 */
export interface GetMetadataOptions {
  availableLocales?: boolean;
  availableStatus?: boolean;
}

export default ({ strapi }: { strapi: Strapi }) => ({
  /**
   * Returns available locales of a document for the current status
   */
<<<<<<< HEAD
  async getAvailableLocales(version: DocumentVersion, allVersions: DocumentVersion[]) {
=======
  getAvailableLocales(version: DocumentVersion, allVersions: DocumentVersion[]) {
>>>>>>> 76851890
    // Group all versions by locale
    const versionsByLocale = groupBy('locale', allVersions);

    // Delete the current locale
    delete versionsByLocale[version.locale];

    // For each locale, get the ones with the same status
    return Object.values(versionsByLocale).map((localeVersions: DocumentVersion[]) => {
      const draftVersion = localeVersions.find((v) => v.publishedAt === null);
      const otherVersions = localeVersions.filter((v) => v.id !== draftVersion?.id);

      if (!draftVersion) return;

      return {
        ...pick(AVAILABLE_LOCALES_FIELDS, draftVersion),
        status: this.getStatus(draftVersion, otherVersions as any),
      };
    });
  },

  /**
   * Returns available status of a document for the current locale
   */
<<<<<<< HEAD
  async getAvailableStatus(version: DocumentVersion, allVersions: DocumentVersion[]) {
=======
  getAvailableStatus(version: DocumentVersion, allVersions: DocumentVersion[]) {
>>>>>>> 76851890
    // Find the other status of the document
    const status =
      version.publishedAt !== null
        ? CONTENT_MANAGER_STATUS.DRAFT
        : CONTENT_MANAGER_STATUS.PUBLISHED;
<<<<<<< HEAD

    // Get version that match the current locale and not match the current status
    const availableStatus = allVersions.find((v) => {
      const matchLocale = v.locale === version.locale;
      const matchStatus = status === 'published' ? v.publishedAt !== null : v.publishedAt === null;
      return matchLocale && matchStatus;
    });

    if (!availableStatus) return availableStatus;

=======

    // Get version that match the current locale and not match the current status
    const availableStatus = allVersions.find((v) => {
      const matchLocale = v.locale === version.locale;
      const matchStatus = status === 'published' ? v.publishedAt !== null : v.publishedAt === null;
      return matchLocale && matchStatus;
    });

    if (!availableStatus) return availableStatus;

>>>>>>> 76851890
    // Pick status fields (at fields, status, by fields), use lodash fp
    return pick(AVAILABLE_STATUS_FIELDS, availableStatus);
  },
  /**
   * Get the available status of many documents, useful for batch operations
   * @param uid
   * @param documents
   * @returns
   */
<<<<<<< HEAD
  async getManyAvailableStatus(uid: Common.UID.ContentType, documents: DocumentVersion[]) {
=======
  async getManyAvailableStatus(uid: Common.UID.SingleType, documents: DocumentVersion[]) {
>>>>>>> 76851890
    if (!documents.length) return [];

    // The status of all documents should be the same
    const status = documents[0].publishedAt !== null ? 'published' : 'draft';
    const otherStatus = status === 'published' ? 'draft' : 'published';

    return strapi.documents(uid).findMany({
      filters: {
<<<<<<< HEAD
        id: { $in: documents.map((d) => d.id) },
      },
      status: otherStatus,
      fields: ['id', 'locale', 'updatedAt', 'createdAt', 'publishedAt'],
=======
        documentId: { $in: documents.map((d) => d.documentId).filter(Boolean) },
      },
      status: otherStatus,
      fields: ['documentId', 'locale', 'updatedAt', 'createdAt', 'publishedAt'],
>>>>>>> 76851890
    }) as unknown as DocumentMetadata['availableStatus'];
  },

  getStatus(version: DocumentVersion, otherDocumentStatuses?: DocumentMetadata['availableStatus']) {
    const isDraft = version.publishedAt === null;

    // It can only be a draft if there are no other versions
    if (!otherDocumentStatuses?.length) {
      return CONTENT_MANAGER_STATUS.DRAFT;
    }

    // Check if there is only a draft version
    if (isDraft) {
      const publishedVersion = otherDocumentStatuses?.find((d) => d.publishedAt !== null);
      if (!publishedVersion) {
        return CONTENT_MANAGER_STATUS.DRAFT;
      }
    }

    // The draft version is the same as the published version
    if (areDatesEqual(version.updatedAt, otherDocumentStatuses.at(0)?.updatedAt, 500)) {
      return CONTENT_MANAGER_STATUS.PUBLISHED;
    }

    // The draft version is newer than the published version
    return CONTENT_MANAGER_STATUS.MODIFIED;
  },

  async getMetadata(
    uid: Common.UID.ContentType,
    version: DocumentVersion,
    { availableLocales = true, availableStatus = true }: GetMetadataOptions = {}
  ) {
    // TODO: Ignore publishedAt if availableStatus=false, and ignore locale if i18n is disabled
    // TODO: Sanitize createdBy
    const versions = await strapi.db.query(uid).findMany({
<<<<<<< HEAD
      where: { documentId: version.id },
      select: ['createdAt', 'updatedAt', 'locale', 'publishedAt'],
=======
      where: { documentId: version.documentId },
      select: ['createdAt', 'updatedAt', 'locale', 'publishedAt', 'documentId'],
>>>>>>> 76851890
      populate: {
        createdBy: {
          select: ['id', 'firstname', 'lastname', 'email'],
        },
        updatedBy: {
          select: ['id', 'firstname', 'lastname', 'email'],
        },
      },
    });

<<<<<<< HEAD
    const [availableLocalesResult, availableStatusResult] = await Promise.all([
      availableLocales ? this.getAvailableLocales(version, versions) : [],
      availableStatus ? this.getAvailableStatus(version, versions) : null,
    ]);
=======
    const availableLocalesResult = availableLocales
      ? this.getAvailableLocales(version, versions)
      : [];

    const availableStatusResult = availableStatus
      ? this.getAvailableStatus(version, versions)
      : null;
>>>>>>> 76851890

    return {
      availableLocales: availableLocalesResult,
      availableStatus: availableStatusResult ? [availableStatusResult] : [],
    };
  },

  /**
   * Returns associated metadata of a document:
   * - Available locales of the document for the current status
   * - Available status of the document for the current locale
   */
  async formatDocumentWithMetadata(
    uid: Common.UID.ContentType,
    document: DocumentVersion,
    opts: GetMetadataOptions = {}
  ) {
    if (!document) return document;

    const meta = await this.getMetadata(uid, document, opts);

    // TODO: Sanitize output of metadata
    return {
      data: {
        ...document,
        // Add status to the document
        status: this.getStatus(document, meta.availableStatus as any),
      },
      meta,
    };
  },
});<|MERGE_RESOLUTION|>--- conflicted
+++ resolved
@@ -70,11 +70,7 @@
   /**
    * Returns available locales of a document for the current status
    */
-<<<<<<< HEAD
-  async getAvailableLocales(version: DocumentVersion, allVersions: DocumentVersion[]) {
-=======
   getAvailableLocales(version: DocumentVersion, allVersions: DocumentVersion[]) {
->>>>>>> 76851890
     // Group all versions by locale
     const versionsByLocale = groupBy('locale', allVersions);
 
@@ -98,17 +94,12 @@
   /**
    * Returns available status of a document for the current locale
    */
-<<<<<<< HEAD
-  async getAvailableStatus(version: DocumentVersion, allVersions: DocumentVersion[]) {
-=======
   getAvailableStatus(version: DocumentVersion, allVersions: DocumentVersion[]) {
->>>>>>> 76851890
     // Find the other status of the document
     const status =
       version.publishedAt !== null
         ? CONTENT_MANAGER_STATUS.DRAFT
         : CONTENT_MANAGER_STATUS.PUBLISHED;
-<<<<<<< HEAD
 
     // Get version that match the current locale and not match the current status
     const availableStatus = allVersions.find((v) => {
@@ -119,18 +110,6 @@
 
     if (!availableStatus) return availableStatus;
 
-=======
-
-    // Get version that match the current locale and not match the current status
-    const availableStatus = allVersions.find((v) => {
-      const matchLocale = v.locale === version.locale;
-      const matchStatus = status === 'published' ? v.publishedAt !== null : v.publishedAt === null;
-      return matchLocale && matchStatus;
-    });
-
-    if (!availableStatus) return availableStatus;
-
->>>>>>> 76851890
     // Pick status fields (at fields, status, by fields), use lodash fp
     return pick(AVAILABLE_STATUS_FIELDS, availableStatus);
   },
@@ -140,11 +119,7 @@
    * @param documents
    * @returns
    */
-<<<<<<< HEAD
-  async getManyAvailableStatus(uid: Common.UID.ContentType, documents: DocumentVersion[]) {
-=======
   async getManyAvailableStatus(uid: Common.UID.SingleType, documents: DocumentVersion[]) {
->>>>>>> 76851890
     if (!documents.length) return [];
 
     // The status of all documents should be the same
@@ -153,17 +128,10 @@
 
     return strapi.documents(uid).findMany({
       filters: {
-<<<<<<< HEAD
-        id: { $in: documents.map((d) => d.id) },
-      },
-      status: otherStatus,
-      fields: ['id', 'locale', 'updatedAt', 'createdAt', 'publishedAt'],
-=======
         documentId: { $in: documents.map((d) => d.documentId).filter(Boolean) },
       },
       status: otherStatus,
       fields: ['documentId', 'locale', 'updatedAt', 'createdAt', 'publishedAt'],
->>>>>>> 76851890
     }) as unknown as DocumentMetadata['availableStatus'];
   },
 
@@ -200,13 +168,8 @@
     // TODO: Ignore publishedAt if availableStatus=false, and ignore locale if i18n is disabled
     // TODO: Sanitize createdBy
     const versions = await strapi.db.query(uid).findMany({
-<<<<<<< HEAD
-      where: { documentId: version.id },
-      select: ['createdAt', 'updatedAt', 'locale', 'publishedAt'],
-=======
       where: { documentId: version.documentId },
       select: ['createdAt', 'updatedAt', 'locale', 'publishedAt', 'documentId'],
->>>>>>> 76851890
       populate: {
         createdBy: {
           select: ['id', 'firstname', 'lastname', 'email'],
@@ -217,12 +180,6 @@
       },
     });
 
-<<<<<<< HEAD
-    const [availableLocalesResult, availableStatusResult] = await Promise.all([
-      availableLocales ? this.getAvailableLocales(version, versions) : [],
-      availableStatus ? this.getAvailableStatus(version, versions) : null,
-    ]);
-=======
     const availableLocalesResult = availableLocales
       ? this.getAvailableLocales(version, versions)
       : [];
@@ -230,7 +187,6 @@
     const availableStatusResult = availableStatus
       ? this.getAvailableStatus(version, versions)
       : null;
->>>>>>> 76851890
 
     return {
       availableLocales: availableLocalesResult,
