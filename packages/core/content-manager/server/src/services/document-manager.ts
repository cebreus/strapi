import { omit, pipe } from 'lodash/fp';

import { contentTypes, sanitize, errors } from '@strapi/utils';
import type { Core, Modules, UID } from '@strapi/types';

import { buildDeepPopulate, getDeepPopulate, getDeepPopulateDraftCount } from './utils/populate';
import { sumDraftCounts } from './utils/draft';
import { ALLOWED_WEBHOOK_EVENTS } from '../constants';

type DocService = Modules.Documents.ServiceInstance;
type DocServiceParams<TAction extends keyof DocService> = Parameters<DocService[TAction]>;
export type Document = Modules.Documents.Result<UID.ContentType>;

const { ApplicationError } = errors;
const { ENTRY_PUBLISH, ENTRY_UNPUBLISH } = ALLOWED_WEBHOOK_EVENTS;
const { PUBLISHED_AT_ATTRIBUTE } = contentTypes.constants;

const omitPublishedAtField = omit(PUBLISHED_AT_ATTRIBUTE);
const omitIdField = omit('id');

const emitEvent = async (uid: UID.ContentType, event: string, document: Document) => {
  const modelDef = strapi.getModel(uid);
  const sanitizedDocument = await sanitize.sanitizers.defaultSanitizeOutput(modelDef, document);

  strapi.eventHub.emit(event, {
    model: modelDef.modelName,
    entry: sanitizedDocument,
  });
};

const documentManager = ({ strapi }: { strapi: Core.LoadedStrapi }) => {
  const mapDocument = (uid: UID.CollectionType, document: any): any => {
    if (!document) return document;

    if (Array.isArray(document)) {
      return document.map((doc: Document) => mapDocument(uid, doc));
    }

    // document.id = document.documentId;

    return document;
  };

  return {
<<<<<<< HEAD
    async findOne(id: string, uid: UID.CollectionType, opts = {}) {
=======
    async findOne(
      id: string,
      uid: Common.UID.CollectionType,
      opts: DocServiceParams<'findOne'>[1] = {}
    ) {
>>>>>>> f62c536b
      return strapi
        .documents(uid)
        .findOne(id, opts)
        .then((doc) => mapDocument(uid, doc));
    },

<<<<<<< HEAD
    async findMany(opts: DocServiceParams<'findMany'>[0], uid: UID.CollectionType) {
=======
    /**
     * Find multiple (or all) locales for a document
     */
    async findLocales(
      id: string | undefined,
      uid: Common.UID.CollectionType,
      opts: { populate?: Documents.Params.Pick<any, 'populate'>; locale?: string | string[] | '*' }
    ) {
      // Will look for a specific locale by default
      const where: any = {};

      // Might not have an id if querying a single type
      if (id) {
        where.documentId = id;
      }

      // Search in array of locales
      if (Array.isArray(opts.locale)) {
        where.locale = { $in: opts.locale };
      } else if (opts.locale && opts.locale !== '*') {
        // Look for a specific locale, ignore if looking for all locales
        where.locale = opts.locale;
      }

      return strapi.db.query(uid).findMany({ populate: opts.populate, where });
    },

    async findMany(opts: DocServiceParams<'findMany'>[0], uid: Common.UID.CollectionType) {
>>>>>>> f62c536b
      const params = { ...opts, populate: getDeepPopulate(uid) } as typeof opts;
      return strapi
        .documents(uid)
        .findMany(params)
        .then((doc) => mapDocument(uid, doc));
    },

    async findPage(opts: DocServiceParams<'findMany'>[0], uid: UID.CollectionType) {
      // Pagination
      const page = Number(opts?.page) || 1;
      const pageSize = Number(opts?.pageSize) || 10;

      const [documents, total = 0] = await Promise.all([
        strapi.documents(uid).findMany(opts),
        strapi.documents(uid).count(opts),
      ]);

      return {
        results: mapDocument(uid, documents),
        pagination: {
          page,
          pageSize,
          pageCount: Math.ceil(total! / pageSize),
          total,
        },
      };
    },

    async create(uid: UID.CollectionType, opts: DocServiceParams<'create'>[0] = {} as any) {
      const populate = opts.populate ?? (await buildDeepPopulate(uid));
      const params = { ...opts, status: 'draft' as const, populate };

      const document = await strapi.documents(uid).create(params);

      // if (isWebhooksPopulateRelationsEnabled()) {
      //   return getDeepRelationsCount(document, uid);
      // }

      return mapDocument(uid, document);
    },

    async update(
      id: Modules.Documents.ID,
      uid: UID.CollectionType,
      opts: DocServiceParams<'update'>[1] = {} as any
    ) {
      const publishData = pipe(omitPublishedAtField, omitIdField)(opts.data || {});
      const populate = opts.populate ?? (await buildDeepPopulate(uid));
      const params = { ...opts, data: publishData, populate, status: 'draft' };

      const updatedDocument = await strapi.documents(uid).update(id, params);

      // if (isWebhooksPopulateRelationsEnabled()) {
      //   return getDeepRelationsCount(updatedDocument, uid);
      // }

      return mapDocument(uid, updatedDocument);
    },

    async clone(
      id: Modules.Documents.ID,
      body: Partial<Modules.Documents.Params.Data.Input<UID.CollectionType>>,
      uid: UID.CollectionType
    ) {
      const populate = await buildDeepPopulate(uid);
      const params = {
        data: {
          ...omitIdField(body),
          [PUBLISHED_AT_ATTRIBUTE]: null,
        },
        populate,
      };

      const result = await strapi.documents(uid).clone(id, params);

      const clonedEntity = result?.versions.at(0);
      // If relations were populated, relations count will be returned instead of the array of relations.
      // if (clonedEntity && isWebhooksPopulateRelationsEnabled()) {
      //   return getDeepRelationsCount(clonedEntity, uid);
      // }

      return mapDocument(uid, clonedEntity);
    },

    /**
     *  Check if a document exists
     */
    async exists(uid: UID.CollectionType, id?: string) {
      // Collection type
      if (id) {
        const count = await strapi.db.query(uid).count({ where: { documentId: id } });
        return count > 0;
      }

      // Single type
      const count = await strapi.db.query(uid).count();
      return count > 0;
    },

    async delete(
      id: Modules.Documents.ID,
      uid: UID.CollectionType,
      opts: DocServiceParams<'delete'>[1] = {} as any
    ) {
      const populate = await buildDeepPopulate(uid);

      await strapi.documents(uid).delete(id, { ...opts, populate });

      // If relations were populated, relations count will be returned instead of the array of relations.
      // if (deletedDocument && isWebhooksPopulateRelationsEnabled()) {
      //   return getDeepRelationsCount(deletedEntity, uid);
      // }

      return {};
    },

    // FIXME: handle relations
<<<<<<< HEAD
    deleteMany(
      opts: Parameters<typeof strapi.entityService.deleteMany>[1],
      uid: UID.CollectionType
    ) {
      return strapi.entityService.deleteMany(uid, opts);
=======
    async deleteMany(opts: DocServiceParams<'findMany'>[0], uid: Common.UID.CollectionType) {
      const docs = await strapi.documents(uid).findMany(opts);

      for (const doc of docs) {
        await strapi.documents!(uid).delete(doc.documentId);
      }

      return { count: docs.length };
>>>>>>> f62c536b
    },

    async publish(
      id: Modules.Documents.ID,
      uid: UID.CollectionType,
      opts: DocServiceParams<'publish'>[1] = {} as any
    ) {
      const populate = await buildDeepPopulate(uid);
      const params = { ...opts, populate };

      const { versions: publishedDocuments } = await strapi.documents(uid).publish(id, params);

      // TODO: What if we publish many versions at once?
      const publishedDocument = publishedDocuments.at(0);

      // If relations were populated, relations count will be returned instead of the array of relations.
      // if (publishedDocument && isWebhooksPopulateRelationsEnabled()) {
      //   return getDeepRelationsCount(publishedDocument, uid);
      // }

      return mapDocument(uid, publishedDocument);
    },

    async publishMany(entities: Document[], uid: UID.ContentType) {
      if (!entities.length) {
        return null;
      }

      // Validate entities before publishing, throw if invalid
      await Promise.all(
        entities.map((document: Document) => {
          return strapi.entityValidator.validateEntityCreation(
            strapi.getModel(uid),
            document,
            undefined,
            // @ts-expect-error - FIXME: entity here is unnecessary
            document
          );
        })
      );

      // Only publish entities without a published_at date
      const entitiesToPublish = entities
        .filter((doc: Document) => !doc[PUBLISHED_AT_ATTRIBUTE])
        .map((doc: Document) => doc.id);

      const filters = { id: { $in: entitiesToPublish } };
      const data = { [PUBLISHED_AT_ATTRIBUTE]: new Date() };
      const populate = await buildDeepPopulate(uid);

      // Everything is valid, publish
      const publishedEntitiesCount = await strapi.db.query(uid).updateMany({
        where: filters,
        data,
      });
      // Get the updated entities since updateMany only returns the count
      const publishedEntities = await strapi.db.query(uid).findMany({
        where: filters,
        populate,
      });
      // Emit the publish event for all updated entities
      await Promise.all(
        publishedEntities!.map((doc: Document) => emitEvent(uid, ENTRY_PUBLISH, doc))
      );

      // Return the number of published entities
      return publishedEntitiesCount;
    },

    async unpublishMany(documents: Document[], uid: UID.CollectionType) {
      if (!documents.length) {
        return null;
      }

      // Only unpublish entities with a published_at date
      const entitiesToUnpublish = documents
        .filter((doc: Document) => doc[PUBLISHED_AT_ATTRIBUTE])
        .map((doc: Document) => doc.id);

      const filters = { id: { $in: entitiesToUnpublish } };
      const data = { [PUBLISHED_AT_ATTRIBUTE]: null };
      const populate = await buildDeepPopulate(uid);

      // No need to validate, unpublish
      const unpublishedEntitiesCount = await strapi.db.query(uid).updateMany({
        where: filters,
        data,
      });

      // Get the updated entities since updateMany only returns the count
      const unpublishedEntities = await strapi.db.query(uid).findMany({
        where: filters,
        populate,
      });

      // Emit the unpublish event for all updated entities
      await Promise.all(
        unpublishedEntities!.map((doc: Document) => emitEvent(uid, ENTRY_UNPUBLISH, doc))
      );

      // Return the number of unpublished entities
      return unpublishedEntitiesCount;
    },

    async unpublish(
      id: Modules.Documents.ID,
      uid: UID.CollectionType,
      opts: DocServiceParams<'unpublish'>[1] = {} as any
    ) {
      const populate = await buildDeepPopulate(uid);
      const params = { ...opts, populate };

      await strapi.documents(uid).unpublish(id, params);

      // If relations were populated, relations count will be returned instead of the array of relations.
      // if (unpublishedDocument && isWebhooksPopulateRelationsEnabled()) {
      //   return getDeepRelationsCount(mappedEntity, uid);
      // }

      return {};
    },

    async discardDraft(
      id: Modules.Documents.ID,
      uid: UID.CollectionType,
      opts: DocServiceParams<'discardDraft'>[1] = {} as any
    ) {
      const populate = await buildDeepPopulate(uid);
      const params = { ...opts, populate };

      const { versions: discardedDocuments } = await strapi.documents(uid).discardDraft(id, params);

      // We only discard one document at a time
      const discardedDocument = discardedDocuments.at(0);

      // If relations were populated, relations count will be returned instead of the array of relations.
      // if (discardedDocument && isWebhooksPopulateRelationsEnabled()) {
      //   return getDeepRelationsCount(discardedDocument, uid);
      // }

      return mapDocument(uid, discardedDocument);
    },

    async countDraftRelations(id: string, uid: UID.ContentType, locale: string) {
      const { populate, hasRelations } = getDeepPopulateDraftCount(uid);

      if (!hasRelations) {
        return 0;
      }
      const document = await strapi.documents(uid).findOne(id, { populate, locale });
      if (!document) {
        throw new ApplicationError(
          `Unable to count draft relations, document with id ${id} and locale ${locale} not found`
        );
      }
      return sumDraftCounts(document, uid);
    },

    async countManyEntriesDraftRelations(ids: number[], uid: UID.CollectionType, locale: string) {
      const { populate, hasRelations } = getDeepPopulateDraftCount(uid);

      if (!hasRelations) {
        return 0;
      }

      const entities = await strapi.db.query(uid).findMany({
        populate,
        where: {
          id: { $in: ids },
          ...(locale ? { locale } : {}),
        },
      });

      const totalNumberDraftRelations: number = entities!.reduce(
        (count: number, entity: Document) => sumDraftCounts(entity, uid) + count,
        0
      );

      return totalNumberDraftRelations;
    },
  };
};

export type DocumentManagerService = typeof documentManager;

export default documentManager;<|MERGE_RESOLUTION|>--- conflicted
+++ resolved
@@ -42,31 +42,23 @@
   };
 
   return {
-<<<<<<< HEAD
-    async findOne(id: string, uid: UID.CollectionType, opts = {}) {
-=======
-    async findOne(
-      id: string,
-      uid: Common.UID.CollectionType,
-      opts: DocServiceParams<'findOne'>[1] = {}
-    ) {
->>>>>>> f62c536b
+    async findOne(id: string, uid: UID.CollectionType, opts: DocServiceParams<'findOne'>[1] = {}) {
       return strapi
         .documents(uid)
         .findOne(id, opts)
         .then((doc) => mapDocument(uid, doc));
     },
 
-<<<<<<< HEAD
-    async findMany(opts: DocServiceParams<'findMany'>[0], uid: UID.CollectionType) {
-=======
     /**
      * Find multiple (or all) locales for a document
      */
     async findLocales(
       id: string | undefined,
-      uid: Common.UID.CollectionType,
-      opts: { populate?: Documents.Params.Pick<any, 'populate'>; locale?: string | string[] | '*' }
+      uid: UID.CollectionType,
+      opts: {
+        populate?: Modules.Documents.Params.Pick<any, 'populate'>;
+        locale?: string | string[] | '*';
+      }
     ) {
       // Will look for a specific locale by default
       const where: any = {};
@@ -87,8 +79,7 @@
       return strapi.db.query(uid).findMany({ populate: opts.populate, where });
     },
 
-    async findMany(opts: DocServiceParams<'findMany'>[0], uid: Common.UID.CollectionType) {
->>>>>>> f62c536b
+    async findMany(opts: DocServiceParams<'findMany'>[0], uid: UID.CollectionType) {
       const params = { ...opts, populate: getDeepPopulate(uid) } as typeof opts;
       return strapi
         .documents(uid)
@@ -206,14 +197,7 @@
     },
 
     // FIXME: handle relations
-<<<<<<< HEAD
-    deleteMany(
-      opts: Parameters<typeof strapi.entityService.deleteMany>[1],
-      uid: UID.CollectionType
-    ) {
-      return strapi.entityService.deleteMany(uid, opts);
-=======
-    async deleteMany(opts: DocServiceParams<'findMany'>[0], uid: Common.UID.CollectionType) {
+    async deleteMany(opts: DocServiceParams<'findMany'>[0], uid: UID.CollectionType) {
       const docs = await strapi.documents(uid).findMany(opts);
 
       for (const doc of docs) {
@@ -221,7 +205,6 @@
       }
 
       return { count: docs.length };
->>>>>>> f62c536b
     },
 
     async publish(
