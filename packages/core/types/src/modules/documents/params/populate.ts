import type * as Schema from '../../../schema';

import type * as UID from '../../../uid';
import type { Constants, Guard, If, And, DoesNotExtends, IsNotNever } from '../../../utils';

import type { Params } from '..';

/**
 * Wildcard notation for populate
 *
 * To populate all the root level relations
 */
export type WildcardNotation = '*';

/**
 * Union of all possible string representation for populate
 *
 * @example
 * type A = 'image'; // ✅
 * type B = 'image,component'; // ✅
 * type c = '*'; // ✅
 * type D = 'populatableField'; // ✅
 * type E = '<random_string>'; // ❌
 */
export type StringNotation<TSchemaUID extends UID.Schema> =
  | WildcardNotation
  // Populatable keys
  | Guard.Never<Schema.PopulatableAttributeNames<TSchemaUID>, string>
  // Other string notations
  // Those are not computed as it would break the TS parser for schemas with lots of populatable attributes
  | `${string},${string}`
  | `${string}.${string}`;

/**
 * Array notation for populate
 *
 * @example
 * type A = ['image']; // ✅
 * type B = ['image', 'component']; // ✅
 * type C = ['populatableField']; // ✅
 * type D = ['<random_string>']; // ❌
 * type E = ['*']; // ❌
 */
export type ArrayNotation<TSchemaUID extends UID.Schema> = Exclude<
  StringNotation<TSchemaUID>,
  WildcardNotation
>[];

type GetPopulatableKeysWithTarget<TSchemaUID extends UID.Schema> = Extract<
  Schema.PopulatableAttributeNames<TSchemaUID>,
  Schema.AttributeNamesWithTarget<TSchemaUID>
>;

type GetPopulatableKeysWithoutTarget<TSchemaUID extends UID.Schema> = Exclude<
  Schema.PopulatableAttributeNames<TSchemaUID>,
  GetPopulatableKeysWithTarget<TSchemaUID>
>;

/**
 * Fragment populate notation for polymorphic attributes
 */
export type Fragment<TMaybeTargets extends UID.Schema> = {
  on?: { [TSchemaUID in TMaybeTargets]?: boolean | NestedParams<TSchemaUID> };
};

type PopulateClause<
  TSchemaUID extends UID.Schema,
  TKeys extends Schema.PopulatableAttributeNames<TSchemaUID>
> = {
  [TKey in TKeys]?:
    | boolean
    | NestedParams<Schema.Attribute.Target<Schema.AttributeByName<TSchemaUID, TKey>>>;
};

/**
 * Object notation for populate
 *
 * @example
 * type A = { image: true }; // ✅
 * type B = { image: { fields: ['url', 'provider'] } }; // ✅
 * type C = { populatableField: { populate: { nestedPopulatableField: true } } }; // ✅
 * type D = { dynamic_zone: { on: { comp_A: { fields: ['name', 'price_a'] }, comp_B: { fields: ['name', 'price_b'] } } } }; // ✅
 */
export type ObjectNotation<TSchemaUID extends UID.Schema> = [
  GetPopulatableKeysWithTarget<TSchemaUID>,
  GetPopulatableKeysWithoutTarget<TSchemaUID>
] extends [
  infer TKeysWithTarget extends Schema.PopulatableAttributeNames<TSchemaUID>,
  infer TKeysWithoutTarget extends Schema.PopulatableAttributeNames<TSchemaUID>
]
  ? If<
      And<
        Constants.AreSchemaRegistriesExtended,
        // If TSchemaUID === UID.Schema, then ignore it and move to loose types
        // Note: Currently, this only ignores TSchemaUID when it is equal to UID.Schema, it won't work if UID.(ContentType|Component) is passed as parameter
        DoesNotExtends<UID.Schema, TSchemaUID>
      >,
      // Populatable keys with a target
      | If<IsNotNever<TKeysWithTarget>, PopulateClause<TSchemaUID, TKeysWithTarget>>
      // Populatable keys with either zero or multiple target(s)
      | If<
          IsNotNever<TKeysWithoutTarget>,
          {
            [TKey in TKeysWithoutTarget]?:
              | boolean
              | Fragment<
                  Guard.Never<
                    Schema.Attribute.MorphTargets<Schema.AttributeByName<TSchemaUID, TKey>>,
                    UID.Schema
                  >
                >
              // TODO: V5: Remove root-level nested params for morph data structures and only allow fragments
              | NestedParams<UID.Schema>;
          }
        >,
      // Loose fallback when registries are not extended
      | { [TKey in string]?: boolean | NestedParams<UID.Schema> }
      | {
          [TKey in string]?:
            | boolean
            | Fragment<UID.Schema>
            // TODO: V5: Remove root-level nested params for morph data structures and only allow fragments
            | NestedParams<UID.Schema>;
        }
    >
  : never;

export type NestedParams<TSchemaUID extends UID.Schema> = Params.Pick<
  TSchemaUID,
<<<<<<< HEAD
  // @ts-expect-error TODO: fix publicationState
  'fields' | 'filters' | 'populate' | 'sort' | 'plugin' | 'publicationState'
=======
  'fields' | 'filters' | 'populate' | 'sort' | 'plugin'
>>>>>>> 377d4786
>;

export type Any<TSchemaUID extends UID.Schema> =
  | StringNotation<TSchemaUID>
  | ArrayNotation<TSchemaUID>
  | ObjectNotation<TSchemaUID>;<|MERGE_RESOLUTION|>--- conflicted
+++ resolved
@@ -127,12 +127,7 @@
 
 export type NestedParams<TSchemaUID extends UID.Schema> = Params.Pick<
   TSchemaUID,
-<<<<<<< HEAD
-  // @ts-expect-error TODO: fix publicationState
-  'fields' | 'filters' | 'populate' | 'sort' | 'plugin' | 'publicationState'
-=======
   'fields' | 'filters' | 'populate' | 'sort' | 'plugin'
->>>>>>> 377d4786
 >;
 
 export type Any<TSchemaUID extends UID.Schema> =
