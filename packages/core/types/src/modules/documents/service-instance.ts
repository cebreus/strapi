--- conflicted
+++ resolved
@@ -1,12 +1,5 @@
-<<<<<<< HEAD
-import type * as UID from '../../uid';
-import type * as Documents from '../documents';
-
-import type { ID } from './document-engine';
-=======
-import type { Common } from '../..';
+import type { UID } from '../..';
 import type { ID } from '.';
->>>>>>> 2363945b
 import type * as Params from './params/document-engine';
 import type * as Result from './result/document-engine';
 
@@ -59,31 +52,4 @@
     documentId: ID,
     params?: TParams
   ) => Result.DiscardDraft<TContentTypeUID, TParams>;
-<<<<<<< HEAD
-};
-
-export type SingleTypeInstance<TContentTypeUID extends UID.ContentType = UID.ContentType> = {
-  find: <TParams extends Params.FindOne<TContentTypeUID>>(
-    params?: TParams
-  ) => Promise<Documents.Result<TContentTypeUID, TParams>>;
-
-  delete: <TParams extends Params.Delete<TContentTypeUID>>(params?: TParams) => Result.Delete;
-
-  update: <TParams extends Params.Update<TContentTypeUID>>(
-    params: TParams
-  ) => Promise<Documents.Result<TContentTypeUID, TParams>>;
-
-  publish: <TParams extends Params.Publish<TContentTypeUID>>(
-    params?: TParams
-  ) => Promise<Documents.Result<TContentTypeUID, TParams>>;
-
-  unpublish: <TParams extends Params.Unpublish<TContentTypeUID>>(
-    params?: TParams
-  ) => Promise<Documents.Result<TContentTypeUID, TParams>>;
-
-  discardDraft: <TParams extends Params.DiscardDraft<TContentTypeUID>>(
-    params?: TParams
-  ) => Promise<Documents.Result<TContentTypeUID, TParams>>;
-=======
->>>>>>> 2363945b
 };