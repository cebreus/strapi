import type { Attribute, Common } from '../..';

/**
 * Literal union type representing the possible natures of a content type
 */
export type ContentTypeKind = 'singleType' | 'collectionType';

/**
 * Literal union type representing the possible types of a model
 */
export type ModelType = 'contentType' | 'component';

/**
 * Data structure that can either represent a content type or a component
 */
export interface Schema {
  /**
   * The type of the model. Useful to discriminate content-types from component
   */
  modelType: ModelType;

  /**
   * Unique identifier of the schema
   */
  modelName: string;

  /**
   * Unique identifier of the schema
   */
  globalId: string;
  /**
   * Map of all the attributes with their name and definition
   */
  attributes: Attributes;

  /**
   * Options declared and read by the plugins
   */
  pluginOptions?: PluginOptions;

  /**
   * Options object dedicated to Strapi core features
   */
  options?: Options;

  /**
   * Custom table name for the schema
   */
  collectionName?: string;

  /**
   * Information about schema naming and display
   */
  info: Info;
}

/**
 * Data structure containing naming and display information for a Schema
 */
export interface Info {
  /**
   * Default name to use in the admin panel
   */
  displayName: string;

  /**
   * Description of the model
   */
  description?: string;

  /**
   * @strapi/icon name to use for the component's icon in the admin panel
   */
  icon?: string;
}

/**
 * Low level data structure referencing every schema attribute and its name
 */
export interface Attributes {
  [key: string]: Attribute.Any;
}

/**
 * Structure containing every core schema options and their associated value
 */
export interface Options {
<<<<<<< HEAD
=======
  /**
   * EE only.
   */
  reviewWorkflows?: boolean;
  draftAndPublish?: boolean;
>>>>>>> 40ef34cb
  populateCreatorFields?: boolean;
  comment?: string;
  version?: string;
}

export interface PluginOptions {}

/**
 * Schema for a content type
 */
export interface ContentType extends Schema {
  modelType: 'contentType';

  /**
   * Unique identifier of the schema
   */
  uid: Common.UID.ContentType;

  /**
   * Determine the type of the content type (single-type or collection-type)
   */
  kind: ContentTypeKind;

  /**
   * Information about schema naming and display
   */
  info: ContentTypeInfo;
}

export interface ContentTypeInfo extends Info {
  /**
   * Singular form of the content type name
   */
  singularName: string;

  /**
   * Plural form of the collection type name
   */
  pluralName: string;
}

/**
 * Schema for a collection type
 */
export interface CollectionType extends ContentType {
  kind: 'collectionType';
}

/**
 * Schema for a single type
 */
export interface SingleType extends ContentType {
  kind: 'singleType';
}

/**
 * Schema for a component
 */
export interface Component extends Schema {
  modelType: 'component';

  uid: Common.UID.Component;

  category: string;
}

export type Any = SingleType | CollectionType | Component;<|MERGE_RESOLUTION|>--- conflicted
+++ resolved
@@ -85,14 +85,10 @@
  * Structure containing every core schema options and their associated value
  */
 export interface Options {
-<<<<<<< HEAD
-=======
   /**
    * EE only.
    */
   reviewWorkflows?: boolean;
-  draftAndPublish?: boolean;
->>>>>>> 40ef34cb
   populateCreatorFields?: boolean;
   comment?: string;
   version?: string;
