{
  "name": "@strapi/types",
  "version": "5.5.1",
  "description": "Shared typescript types for Strapi internal use",
  "keywords": [
    "strapi"
  ],
  "homepage": "https://strapi.io",
  "bugs": {
    "url": "https://github.com/strapi/strapi/issues"
  },
  "repository": {
    "type": "git",
    "url": "git://github.com/strapi/strapi.git"
  },
  "license": "SEE LICENSE IN LICENSE",
  "author": {
    "name": "Strapi Solutions SAS",
    "email": "hi@strapi.io",
    "url": "https://strapi.io"
  },
  "maintainers": [
    {
      "name": "Strapi Solutions SAS",
      "email": "hi@strapi.io",
      "url": "https://strapi.io"
    }
  ],
  "main": "./dist/index.js",
  "source": "./src/index.ts",
  "types": "./dist/index.d.ts",
  "files": [
    "dist/"
  ],
  "scripts": {
    "build": "run -T run-p clean build:types",
    "build:types": "run -T tsc -p tsconfig.build.json",
    "clean": "run -T rimraf ./dist",
    "doc:ts": "typedoc",
    "doc:ts:watch": "typedoc --watch",
    "lint": "run -T eslint .",
    "test:ts": "run -T tsc --noEmit",
    "watch": "run -T tsc -p tsconfig.build.json -w"
  },
  "dependencies": {
    "@casl/ability": "6.5.0",
    "@koa/cors": "5.0.0",
    "@koa/router": "12.0.2",
    "@strapi/database": "5.5.1",
    "@strapi/logger": "5.5.1",
    "@strapi/permissions": "5.5.1",
    "@strapi/utils": "5.5.1",
    "commander": "8.3.0",
    "koa": "2.15.2",
    "koa-body": "6.0.1",
    "node-schedule": "2.1.1",
    "typedoc": "0.25.10",
    "typedoc-github-wiki-theme": "1.1.0",
    "typedoc-plugin-markdown": "3.17.1"
  },
  "devDependencies": {
<<<<<<< HEAD
=======
    "@strapi/pack-up": "5.0.2",
>>>>>>> b6435ada
    "@strapi/ts-zen": "^0.2.0",
    "@types/jest": "29.5.2",
    "@types/koa": "2.13.4",
    "@types/koa__router": "12.0.0",
    "@types/node-schedule": "2.1.7",
    "eslint-config-custom": "5.5.1",
    "lodash": "4.17.21",
    "tsconfig": "5.5.1",
    "typescript": "5.3.2",
    "undici": "6.19.2"
  },
  "engines": {
    "node": ">=18.0.0 <=22.x.x",
    "npm": ">=6.0.0"
  }
}<|MERGE_RESOLUTION|>--- conflicted
+++ resolved
@@ -59,10 +59,6 @@
     "typedoc-plugin-markdown": "3.17.1"
   },
   "devDependencies": {
-<<<<<<< HEAD
-=======
-    "@strapi/pack-up": "5.0.2",
->>>>>>> b6435ada
     "@strapi/ts-zen": "^0.2.0",
     "@types/jest": "29.5.2",
     "@types/koa": "2.13.4",
@@ -71,7 +67,7 @@
     "eslint-config-custom": "5.5.1",
     "lodash": "4.17.21",
     "tsconfig": "5.5.1",
-    "typescript": "5.3.2",
+    "typescript": "5.4.4",
     "undici": "6.19.2"
   },
   "engines": {
