{
  "name": "@strapi/utils",
  "version": "5.5.1",
  "description": "Shared utilities for the Strapi packages",
  "keywords": [
    "strapi",
    "utils"
  ],
  "homepage": "https://strapi.io",
  "bugs": {
    "url": "https://github.com/strapi/strapi/issues"
  },
  "repository": {
    "type": "git",
    "url": "git://github.com/strapi/strapi.git"
  },
  "license": "SEE LICENSE IN LICENSE",
  "author": {
    "name": "Strapi Solutions SAS",
    "email": "hi@strapi.io",
    "url": "https://strapi.io"
  },
  "maintainers": [
    {
      "name": "Strapi Solutions SAS",
      "email": "hi@strapi.io",
      "url": "https://strapi.io"
    }
  ],
  "main": "./dist/index.js",
  "module": "./dist/index.mjs",
  "source": "./src/index.ts",
  "types": "./dist/index.d.ts",
  "files": [
    "dist/"
  ],
  "scripts": {
    "build": "run -T run-p clean build:code build:types",
    "build:code": "run -T  rollup -c",
    "build:types": "run -T tsc -p tsconfig.build.json --emitDeclarationOnly",
    "clean": "run -T rimraf ./dist",
    "lint": "run -T eslint .",
    "test:ts": "run -T tsc --noEmit",
    "test:unit": "run -T jest",
    "test:unit:watch": "run -T jest --watch",
    "watch": "run -T  rollup -c -w"
  },
  "dependencies": {
    "@sindresorhus/slugify": "1.1.0",
    "date-fns": "2.30.0",
    "execa": "5.1.1",
    "http-errors": "2.0.0",
    "lodash": "4.17.21",
    "node-machine-id": "1.1.12",
    "p-map": "4.0.0",
    "preferred-pm": "3.1.2",
    "yup": "0.32.9",
    "zod": "^3.22.4"
  },
  "devDependencies": {
<<<<<<< HEAD
=======
    "@strapi/pack-up": "5.0.2",
>>>>>>> b6435ada
    "@types/http-errors": "2.0.4",
    "@types/koa": "2.13.4",
    "@types/node": "18.19.24",
    "eslint-config-custom": "5.5.1",
    "koa": "2.15.2",
    "koa-body": "6.0.1",
    "tsconfig": "5.5.1"
  },
  "engines": {
    "node": ">=18.0.0 <=22.x.x",
    "npm": ">=6.0.0"
  }
}<|MERGE_RESOLUTION|>--- conflicted
+++ resolved
@@ -58,10 +58,6 @@
     "zod": "^3.22.4"
   },
   "devDependencies": {
-<<<<<<< HEAD
-=======
-    "@strapi/pack-up": "5.0.2",
->>>>>>> b6435ada
     "@types/http-errors": "2.0.4",
     "@types/koa": "2.13.4",
     "@types/node": "18.19.24",
