--- conflicted
+++ resolved
@@ -3,12 +3,9 @@
 
 export interface SchemaInspector {
   getSchema(): Promise<Schema>;
-<<<<<<< HEAD
   getIndexes(tableName: string): Promise<Index[]>;
   getForeignKeys(tableName: string): Promise<ForeignKey[]>;
-=======
   getTables(): Promise<string[]>;
->>>>>>> 0d4051ce
 }
 
 export default class Dialect {
