{
  "name": "@strapi/database",
  "version": "4.10.5",
  "description": "Strapi's database layer",
  "homepage": "https://strapi.io",
  "bugs": {
    "url": "https://github.com/strapi/strapi/issues"
  },
  "repository": {
    "type": "git",
    "url": "git://github.com/strapi/strapi.git"
  },
  "license": "SEE LICENSE IN LICENSE",
  "author": {
    "name": "Strapi Solutions SAS",
    "email": "hi@strapi.io",
    "url": "https://strapi.io"
  },
  "maintainers": [
    {
      "name": "Strapi Solutions SAS",
      "email": "hi@strapi.io",
      "url": "https://strapi.io"
    }
  ],
  "main": "./lib/index.js",
  "directories": {
    "lib": "./lib"
  },
  "scripts": {
    "test:unit": "run -T jest",
    "test:unit:watch": "run -T jest --watch",
    "lint": "run -T eslint ."
  },
  "dependencies": {
<<<<<<< HEAD
    "@strapi/utils": "4.10.2",
    "date-fns": "2.29.3",
=======
    "date-fns": "2.30.0",
>>>>>>> 3f9b0e37
    "debug": "4.3.4",
    "fs-extra": "10.0.0",
    "knex": "2.4.0",
    "lodash": "4.17.21",
    "semver": "7.3.8",
    "umzug": "3.1.1"
  },
  "engines": {
    "node": ">=14.19.1 <=18.x.x",
    "npm": ">=6.0.0"
  }
}<|MERGE_RESOLUTION|>--- conflicted
+++ resolved
@@ -33,12 +33,8 @@
     "lint": "run -T eslint ."
   },
   "dependencies": {
-<<<<<<< HEAD
     "@strapi/utils": "4.10.2",
-    "date-fns": "2.29.3",
-=======
     "date-fns": "2.30.0",
->>>>>>> 3f9b0e37
     "debug": "4.3.4",
     "fs-extra": "10.0.0",
     "knex": "2.4.0",
