--- conflicted
+++ resolved
@@ -3,14 +3,8 @@
   "version": "4.0.0",
   "description": "Strapi's database layer",
   "homepage": "https://strapi.io",
-<<<<<<< HEAD
-  "main": "./lib/index.js",
-  "scripts": {
-    "test:unit": "jest --verbose"
-=======
   "bugs": {
     "url": "https://github.com/strapi/strapi/issues"
->>>>>>> 314a2952
   },
   "repository": {
     "type": "git",
@@ -34,7 +28,7 @@
     "lib": "./lib"
   },
   "scripts": {
-    "test": "echo \"no tests yet\""
+    "test:unit": "jest --verbose"
   },
   "dependencies": {
     "date-fns": "2.22.1",
