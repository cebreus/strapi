{
  "name": "@strapi/database",
  "version": "5.5.1",
  "description": "Strapi's database layer",
  "homepage": "https://strapi.io",
  "bugs": {
    "url": "https://github.com/strapi/strapi/issues"
  },
  "repository": {
    "type": "git",
    "url": "git://github.com/strapi/strapi.git"
  },
  "license": "SEE LICENSE IN LICENSE",
  "author": {
    "name": "Strapi Solutions SAS",
    "email": "hi@strapi.io",
    "url": "https://strapi.io"
  },
  "maintainers": [
    {
      "name": "Strapi Solutions SAS",
      "email": "hi@strapi.io",
      "url": "https://strapi.io"
    }
  ],
  "main": "./dist/index.js",
  "module": "./dist/index.mjs",
  "source": "./src/index.ts",
  "types": "./dist/index.d.ts",
  "files": [
    "dist/"
  ],
  "scripts": {
    "build": "run -T run-p build:code build:types",
    "build:code": "run -T  rollup -c",
    "build:types": "run -T tsc -p tsconfig.build.json --emitDeclarationOnly",
    "clean": "run -T rimraf ./dist",
    "lint": "run -T tsc --noEmit && run -T eslint .",
    "test:unit": "run -T jest",
    "test:unit:watch": "run -T jest --watch",
    "watch": "run -T rollup -c -w"
  },
  "dependencies": {
    "@paralleldrive/cuid2": "2.2.2",
    "@strapi/utils": "5.5.1",
    "ajv": "8.16.0",
    "date-fns": "2.30.0",
    "debug": "4.3.4",
    "fs-extra": "11.2.0",
    "knex": "3.0.1",
    "lodash": "4.17.21",
    "semver": "7.5.4",
    "umzug": "3.8.1"
  },
  "devDependencies": {
<<<<<<< HEAD
=======
    "@strapi/pack-up": "5.0.2",
>>>>>>> b6435ada
    "@types/fs-extra": "11.0.4",
    "eslint-config-custom": "5.5.1",
    "tsconfig": "5.5.1"
  },
  "engines": {
    "node": ">=18.0.0 <=22.x.x",
    "npm": ">=6.0.0"
  }
}<|MERGE_RESOLUTION|>--- conflicted
+++ resolved
@@ -53,10 +53,6 @@
     "umzug": "3.8.1"
   },
   "devDependencies": {
-<<<<<<< HEAD
-=======
-    "@strapi/pack-up": "5.0.2",
->>>>>>> b6435ada
     "@types/fs-extra": "11.0.4",
     "eslint-config-custom": "5.5.1",
     "tsconfig": "5.5.1"
