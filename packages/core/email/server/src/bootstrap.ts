--- conflicted
+++ resolved
@@ -38,13 +38,8 @@
   return provider.init(emailConfig.providerOptions, emailConfig.settings);
 };
 
-<<<<<<< HEAD
 export const bootstrap = async ({ strapi }: { strapi: Core.Strapi }) => {
-  const emailConfig: EmailConfig = strapi.config.get('plugin.email');
-=======
-export const bootstrap = async ({ strapi }: { strapi: Strapi }) => {
   const emailConfig: EmailConfig = strapi.config.get('plugin::email');
->>>>>>> f4394ecc
   strapi.plugin('email').provider = createProvider(emailConfig);
 
   // Add permissions
