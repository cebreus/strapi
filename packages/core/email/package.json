{
  "name": "@strapi/email",
  "version": "5.6.0",
  "description": "Easily configure your Strapi application to send emails.",
  "repository": {
    "type": "git",
    "url": "git://github.com/strapi/strapi.git"
  },
  "license": "SEE LICENSE IN LICENSE",
  "author": {
    "name": "Strapi Solutions SAS",
    "email": "hi@strapi.io",
    "url": "https://strapi.io"
  },
  "maintainers": [
    {
      "name": "Strapi Solutions SAS",
      "email": "hi@strapi.io",
      "url": "https://strapi.io"
    }
  ],
  "exports": {
    "./strapi-admin": {
      "types": "./dist/admin/src/index.d.ts",
      "source": "./admin/src/index.ts",
      "import": "./dist/admin/index.mjs",
      "require": "./dist/admin/index.js",
      "default": "./dist/admin/index.js"
    },
    "./strapi-server": {
      "types": "./dist/server/src/index.d.ts",
      "source": "./server/src/index.ts",
      "import": "./dist/server/index.mjs",
      "require": "./dist/server/index.js",
      "default": "./dist/server/index.js"
    },
    "./package.json": "./package.json"
  },
  "files": [
    "dist/",
    "strapi-server.js"
  ],
  "scripts": {
    "build": "run -T run-p clean build:code build:types",
    "build:code": "run -T rollup -c",
    "build:types": "run -T run-p build:types:server build:types:admin",
    "build:types:server": "run -T tsc -p server/tsconfig.build.json --emitDeclarationOnly",
    "build:types:admin": "run -T tsc -p admin/tsconfig.build.json --emitDeclarationOnly",
    "clean": "run -T rimraf ./dist",
    "lint": "run -T eslint .",
    "test:front": "run -T cross-env IS_EE=true jest --config ./jest.config.front.js",
    "test:front:ce": "run -T cross-env IS_EE=false jest --config ./jest.config.front.js",
    "test:front:watch": "run -T cross-env IS_EE=true jest --config ./jest.config.front.js --watchAll",
    "test:front:watch:ce": "run -T cross-env IS_EE=false jest --config ./jest.config.front.js --watchAll",
    "test:ts:front": "run -T tsc -p admin/tsconfig.json",
    "watch": "run -T rollup -c -w"
  },
  "dependencies": {
    "@strapi/design-system": "2.0.0-rc.14",
    "@strapi/icons": "2.0.0-rc.14",
    "@strapi/provider-email-sendmail": "5.6.0",
    "@strapi/utils": "5.6.0",
    "lodash": "4.17.21",
    "react-intl": "6.6.2",
    "react-query": "3.39.3",
    "yup": "0.32.9"
  },
  "devDependencies": {
<<<<<<< HEAD
    "@strapi/admin": "5.5.1",
    "@strapi/types": "5.5.1",
=======
    "@strapi/admin": "5.6.0",
    "@strapi/pack-up": "5.0.2",
    "@strapi/types": "5.6.0",
>>>>>>> 54430efa
    "@testing-library/react": "15.0.7",
    "@types/koa": "2.13.4",
    "@types/lodash": "^4.14.191",
    "koa": "2.15.2",
    "koa-body": "6.0.1",
    "msw": "1.3.0",
    "react": "18.3.1",
    "react-dom": "18.3.1",
    "react-router-dom": "6.22.3",
    "styled-components": "6.1.8"
  },
  "peerDependencies": {
    "@strapi/admin": "^5.0.0",
    "koa": "^2.15.2",
    "react": "^17.0.0 || ^18.0.0",
    "react-dom": "^17.0.0 || ^18.0.0",
    "react-router-dom": "^6.0.0",
    "styled-components": "^6.0.0"
  },
  "engines": {
    "node": ">=18.0.0 <=22.x.x",
    "npm": ">=6.0.0"
  },
  "strapi": {
    "name": "email",
    "displayName": "Email",
    "description": "Configure your application to send emails.",
    "required": true,
    "kind": "plugin"
  }
}<|MERGE_RESOLUTION|>--- conflicted
+++ resolved
@@ -66,14 +66,8 @@
     "yup": "0.32.9"
   },
   "devDependencies": {
-<<<<<<< HEAD
-    "@strapi/admin": "5.5.1",
-    "@strapi/types": "5.5.1",
-=======
     "@strapi/admin": "5.6.0",
-    "@strapi/pack-up": "5.0.2",
     "@strapi/types": "5.6.0",
->>>>>>> 54430efa
     "@testing-library/react": "15.0.7",
     "@types/koa": "2.13.4",
     "@types/lodash": "^4.14.191",
