--- conflicted
+++ resolved
@@ -9,13 +9,8 @@
 
 import type { BuildOptions } from './build';
 import { DevelopOptions } from './develop';
-<<<<<<< HEAD
-import { getEnabledPlugins, getMapOfPluginsWithAdmin } from './core/plugins';
-import type { Strapi, FeaturesService } from '@strapi/types';
-=======
 import { PluginMeta, getEnabledPlugins, getMapOfPluginsWithAdmin } from './core/plugins';
-import { Strapi } from '@strapi/types';
->>>>>>> 8e2421b5
+import { Strapi, FeaturesService } from '@strapi/types';
 import { AppFile, loadUserAppFile } from './core/admin-customisations';
 
 interface BuildContext {
