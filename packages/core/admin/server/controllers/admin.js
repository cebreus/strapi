--- conflicted
+++ resolved
@@ -2,10 +2,6 @@
 
 const execa = require('execa');
 const _ = require('lodash');
-<<<<<<< HEAD
-// FIXME
-=======
->>>>>>> 5a276e2b
 // eslint-disable-next-line node/no-extraneous-require
 const ee = require('@strapi/strapi/lib/utils/ee');
 
