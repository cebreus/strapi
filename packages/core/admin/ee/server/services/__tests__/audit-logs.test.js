--- conflicted
+++ resolved
@@ -75,21 +75,7 @@
         deleteMany: mockEntityServiceDeleteMany,
       },
       eventHub: createEventHub(),
-<<<<<<< HEAD
       hook: () => ({ register: jest.fn() }),
-      requestContext: {
-        get() {
-          return {
-            state: {
-              user: {
-                id: 1,
-              },
-            },
-          };
-        },
-      },
-=======
->>>>>>> 0072ce97
     };
 
     const mockSaveEvent = jest.fn();
