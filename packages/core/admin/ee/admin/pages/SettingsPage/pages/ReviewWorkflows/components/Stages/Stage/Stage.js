import * as React from 'react';
import PropTypes from 'prop-types';
import { useField } from 'formik';
import { useIntl } from 'react-intl';
import { useDispatch } from 'react-redux';
import {
  Accordion,
  AccordionToggle,
  AccordionContent,
  Box,
  Field,
  FieldLabel,
  FieldError,
  Flex,
  Grid,
  GridItem,
  IconButton,
  TextInput,
  VisuallyHidden,
} from '@strapi/design-system';
import { ReactSelect, useTracking } from '@strapi/helper-plugin';
import { Drag, Trash } from '@strapi/icons';

import { deleteStage, updateStagePosition, updateStage } from '../../../actions';
import { getAvailableStageColors } from '../../../utils/colors';
import { OptionColor } from './components/OptionColor';
import { SingleValueColor } from './components/SingleValueColor';
import { useDragAndDrop } from '../../../../../../../../../admin/src/content-manager/hooks';
import { composeRefs } from '../../../../../../../../../admin/src/content-manager/utils';
import { DRAG_DROP_TYPES } from '../../../constants';

const AVAILABLE_COLORS = getAvailableStageColors();

function StageDropPreview() {
  return (
    <Box
      background="primary100"
      borderStyle="dashed"
      borderColor="primary600"
      borderWidth="1px"
      display="block"
      hasRadius
      padding={6}
      shadow="tableShadow"
    />
  );
}

export function Stage({
  id,
  index,
  canDelete,
  canReorder,
  isOpen: isOpenDefault = false,
  stagesCount,
}) {
  /**
   *
   * @param {number} index
   * @returns {string}
   */
  const getItemPos = (index) => `${index + 1} of ${stagesCount}`;

  /**
   *
   * @param {number} index
   * @returns {void}
   */
  const handleGrabStage = (index) => {
    setLiveText(
      formatMessage(
        {
          id: 'dnd.grab-item',
          defaultMessage: `{item}, grabbed. Current position in list: {position}. Press up and down arrow to change position, Spacebar to drop, Escape to cancel.`,
        },
        {
          item: nameField.value,
          position: getItemPos(index),
        }
      )
    );
  };

  /**
   *
   * @param {number} index
   * @returns {void}
   */
  const handleDropStage = (index) => {
    setLiveText(
      formatMessage(
        {
          id: 'dnd.drop-item',
          defaultMessage: `{item}, dropped. Final position in list: {position}.`,
        },
        {
          item: nameField.value,
          position: getItemPos(index),
        }
      )
    );
  };

  /**
   *
   * @param {number} index
   * @returns {void}
   */
  const handleCancelDragStage = () => {
    setLiveText(
      formatMessage(
        {
          id: 'dnd.cancel-item',
          defaultMessage: '{item}, dropped. Re-order cancelled.',
        },
        {
          item: nameField.value,
        }
      )
    );
  };

  const handleMoveStage = (newIndex, oldIndex) => {
    setLiveText(
      formatMessage(
        {
          id: 'dnd.reorder',
          defaultMessage: '{item}, moved. New position in list: {position}.',
        },
        {
          item: nameField.value,
          position: getItemPos(newIndex),
        }
      )
    );

    dispatch(updateStagePosition(oldIndex, newIndex));
  };

  const [liveText, setLiveText] = React.useState(null);
  const { formatMessage } = useIntl();
  const { trackUsage } = useTracking();
  const dispatch = useDispatch();
  const [isOpen, setIsOpen] = React.useState(isOpenDefault);
  const [nameField, nameMeta] = useField(`stages.${index}.name`);
  const [colorField, colorMeta] = useField(`stages.${index}.color`);
  const [{ handlerId, isDragging, handleKeyDown }, stageRef, dropRef, dragRef] = useDragAndDrop(
    canReorder,
    {
      index,
      item: {
        name: nameField.value,
      },
      onGrabItem: handleGrabStage,
      onDropItem: handleDropStage,
      onMoveItem: handleMoveStage,
      onCancel: handleCancelDragStage,
      type: DRAG_DROP_TYPES.STAGE,
    }
  );

  const composedRef = composeRefs(stageRef, dropRef);

  const colorOptions = AVAILABLE_COLORS.map(({ hex, name }) => ({
    value: hex,
    label: formatMessage(
      {
        id: 'Settings.review-workflows.stage.color.name',
        defaultMessage: '{name}',
      },
      { name }
    ),
    color: hex,
  }));
<<<<<<< HEAD
  const colorValue = colorOptions.find(({ value }) => value === colorField.value.toLowerCase());
=======
  // TODO: the .toUpperCase() conversion can be removed once the hex code is normalized in
  // the admin API
  const colorValue = colorOptions.find(({ value }) => value === colorField.value.toUpperCase());
>>>>>>> dc33e41c

  return (
    <Box ref={composedRef}>
      {liveText && <VisuallyHidden aria-live="assertive">{liveText}</VisuallyHidden>}

      {isDragging ? (
        <StageDropPreview />
      ) : (
        <Accordion
          size="S"
          variant="primary"
          onToggle={() => {
            setIsOpen(!isOpen);

            if (!isOpen) {
              trackUsage('willEditStage');
            }
          }}
          expanded={isOpen}
          shadow="tableShadow"
        >
          <AccordionToggle
            title={nameField.value}
            togglePosition="left"
            action={
              <>
                {canDelete && (
                  <IconButton
                    background="transparent"
                    icon={<Trash />}
                    label={formatMessage({
                      id: 'Settings.review-workflows.stage.delete',
                      defaultMessage: 'Delete stage',
                    })}
                    noBorder
                    onClick={() => dispatch(deleteStage(id))}
                  />
                )}

                <IconButton
                  background="transparent"
                  forwardedAs="div"
                  role="button"
                  noBorder
                  tabIndex={0}
                  data-handler-id={handlerId}
                  ref={dragRef}
                  label={formatMessage({
                    id: 'Settings.review-workflows.stage.drag',
                    defaultMessage: 'Drag',
                  })}
                  onClick={(e) => e.stopPropagation()}
                  onKeyDown={handleKeyDown}
                >
                  <Drag />
                </IconButton>
              </>
            }
          />
          <AccordionContent padding={6} background="neutral0" hasRadius>
            <Grid gap={4}>
              <GridItem col={6}>
                <TextInput
                  {...nameField}
                  id={nameField.name}
                  label={formatMessage({
                    id: 'Settings.review-workflows.stage.name.label',
                    defaultMessage: 'Stage name',
                  })}
                  error={nameMeta.error ?? false}
                  onChange={(event) => {
                    nameField.onChange(event);
                    dispatch(updateStage(id, { name: event.target.value }));
                  }}
                  required
                />
              </GridItem>

              <GridItem col={6}>
                <Field
                  error={colorMeta?.error ?? false}
                  name={colorField.name}
                  id={colorField.name}
                  required
                >
                  <Flex direction="column" gap={1} alignItems="stretch">
                    <FieldLabel>
                      {formatMessage({
                        id: 'content-manager.reviewWorkflows.stage.color',
                        defaultMessage: 'Color',
                      })}
                    </FieldLabel>

                    <ReactSelect
                      components={{ Option: OptionColor, SingleValue: SingleValueColor }}
                      error={colorMeta?.error}
                      inputId={colorField.name}
                      name={colorField.name}
                      options={colorOptions}
                      onChange={({ value }) => {
                        colorField.onChange({ target: { value } });
                        dispatch(updateStage(id, { color: value }));
                      }}
                      // If no color was found in all the valid theme colors it means a user
                      // has set a custom value e.g. through the content API. In that case we
                      // display the custom color and a "Custom" label.
                      value={
                        colorValue ?? {
                          value: colorField.value,
                          label: formatMessage({
                            id: 'Settings.review-workflows.stage.color.name.custom',
                            defaultMessage: 'Custom',
                          }),
                          color: colorField.value,
                        }
                      }
                    />

                    <FieldError />
                  </Flex>
                </Field>
              </GridItem>
            </Grid>
          </AccordionContent>
        </Accordion>
      )}
    </Box>
  );
}

Stage.propTypes = PropTypes.shape({
  id: PropTypes.number.isRequired,
  color: PropTypes.string.isRequired,
  canDelete: PropTypes.bool.isRequired,
  canReorder: PropTypes.bool.isRequired,
  stagesCount: PropTypes.number.isRequired,
}).isRequired;<|MERGE_RESOLUTION|>--- conflicted
+++ resolved
@@ -172,13 +172,9 @@
     ),
     color: hex,
   }));
-<<<<<<< HEAD
-  const colorValue = colorOptions.find(({ value }) => value === colorField.value.toLowerCase());
-=======
   // TODO: the .toUpperCase() conversion can be removed once the hex code is normalized in
   // the admin API
   const colorValue = colorOptions.find(({ value }) => value === colorField.value.toUpperCase());
->>>>>>> dc33e41c
 
   return (
     <Box ref={composedRef}>
