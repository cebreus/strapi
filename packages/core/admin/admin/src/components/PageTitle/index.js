import React, { memo } from 'react';
import { Helmet } from 'react-helmet';
import PropTypes from 'prop-types';

<<<<<<< HEAD
import favicon from '../../favicon.ico';

=======
>>>>>>> 89fee545
const PageTitle = ({ title }) => {
  return <Helmet title={title} />;
};

PageTitle.propTypes = {
  title: PropTypes.oneOfType([PropTypes.string, PropTypes.arrayOf(PropTypes.string)]).isRequired,
};

export default memo(PageTitle);<|MERGE_RESOLUTION|>--- conflicted
+++ resolved
@@ -2,11 +2,6 @@
 import { Helmet } from 'react-helmet';
 import PropTypes from 'prop-types';
 
-<<<<<<< HEAD
-import favicon from '../../favicon.ico';
-
-=======
->>>>>>> 89fee545
 const PageTitle = ({ title }) => {
   return <Helmet title={title} />;
 };
