--- conflicted
+++ resolved
@@ -1,8 +1,4 @@
-<<<<<<< HEAD
-import React, { memo, useCallback, useMemo } from 'react';
-=======
-import React, { Suspense, memo } from 'react';
->>>>>>> 94cd4749
+import React, { memo } from 'react';
 import PropTypes from 'prop-types';
 import { useSelector } from 'react-redux';
 import {
@@ -27,23 +23,14 @@
 import EditViewDataManagerProvider from '../../components/EditViewDataManagerProvider';
 import SingleTypeFormWrapper from '../../components/SingleTypeFormWrapper';
 import { getTrad } from '../../utils';
+import useLazyComponents from '../../hooks/useLazyComponents';
 import DraftAndPublishBadge from './DraftAndPublishBadge';
 import Informations from './Informations';
 import Header from './Header';
-<<<<<<< HEAD
-import {
-  createAttributesLayout,
-  getFieldsActionMatchingPermissions,
-  getCustomFieldUidsFromLayout,
-} from './utils';
-import DeleteLink from './DeleteLink';
-import useLazyComponents from '../../hooks/useLazyComponents';
-=======
-import { getFieldsActionMatchingPermissions } from './utils';
+import { getFieldsActionMatchingPermissions, getCustomFieldUidsFromLayout } from './utils';
 import DeleteLink from './DeleteLink';
 import GridRow from './GridRow';
 import { selectCurrentLayout, selectAttributesLayout } from './selectors';
->>>>>>> 94cd4749
 
 const cmPermissions = permissions.contentManager;
 const ctbPermissions = [{ action: 'plugin::content-type-builder.read', subject: null }];
@@ -53,16 +40,16 @@
   const { trackUsage } = useTracking();
   const { formatMessage } = useIntl();
 
-  const customFieldUids = getCustomFieldUidsFromLayout(layout);
-  const { isLazyLoading, lazyComponentStore } = useLazyComponents(customFieldUids);
-
-  const { createActionAllowedFields, readActionAllowedFields, updateActionAllowedFields } =
-    getFieldsActionMatchingPermissions(userPermissions, slug);
-
   const { layout, formattedContentTypeLayout } = useSelector((state) => ({
     layout: selectCurrentLayout(state),
     formattedContentTypeLayout: selectAttributesLayout(state),
   }));
+
+  const customFieldUids = getCustomFieldUidsFromLayout(layout);
+  const { isLazyLoading, lazyComponentStore } = useLazyComponents(customFieldUids);
+
+  const { createActionAllowedFields, readActionAllowedFields, updateActionAllowedFields } =
+    getFieldsActionMatchingPermissions(userPermissions, slug);
 
   const configurationPermissions = isSingleType
     ? cmPermissions.singleTypesConfigurations
@@ -142,7 +129,6 @@
                           } = row;
 
                           return (
-<<<<<<< HEAD
                             <Box key={index}>
                               <Grid gap={4}>
                                 <GridItem col={12} s={12} xs={12}>
@@ -171,94 +157,18 @@
                             borderColor="neutral150"
                           >
                             <Stack spacing={6}>
-                              {row.map((grid, gridIndex) => {
-                                return (
-                                  <Grid gap={4} key={gridIndex}>
-                                    {grid.map(
-                                      ({
-                                        fieldSchema,
-                                        labelAction,
-                                        metadatas,
-                                        name,
-                                        size,
-                                        queryInfos,
-                                      }) => {
-                                        const isComponent = fieldSchema.type === 'component';
-
-                                        if (isComponent) {
-                                          const {
-                                            component,
-                                            max,
-                                            min,
-                                            repeatable = false,
-                                            required = false,
-                                          } = fieldSchema;
-
-                                          return (
-                                            <GridItem col={size} s={12} xs={12} key={component}>
-                                              <FieldComponent
-                                                componentUid={component}
-                                                labelAction={labelAction}
-                                                isRepeatable={repeatable}
-                                                intlLabel={{
-                                                  id: metadatas.label,
-                                                  defaultMessage: metadatas.label,
-                                                }}
-                                                max={max}
-                                                min={min}
-                                                name={name}
-                                                required={required}
-                                              />
-                                            </GridItem>
-                                          );
-                                        }
-
-                                        return (
-                                          <GridItem col={size} key={name} s={12} xs={12}>
-                                            <Inputs
-                                              size={size}
-                                              fieldSchema={fieldSchema}
-                                              keys={name}
-                                              labelAction={labelAction}
-                                              metadatas={metadatas}
-                                              queryInfos={queryInfos}
-                                              customFieldInputs={lazyComponentStore}
-                                            />
-                                          </GridItem>
-                                        );
-                                      }
-                                    )}
-                                  </Grid>
-                                );
-                              })}
+                              {row.map((grid, gridRowIndex) => (
+                                <GridRow
+                                  columns={grid}
+                                  customFieldInputs={lazyComponentStore}
+                                  key={gridRowIndex}
+                                />
+                              ))}
                             </Stack>
                           </Box>
                         );
                       })}
                     </Stack>
-=======
-                            <Box
-                              key={index}
-                              hasRadius
-                              background="neutral0"
-                              shadow="tableShadow"
-                              paddingLeft={6}
-                              paddingRight={6}
-                              paddingTop={6}
-                              paddingBottom={6}
-                              borderColor="neutral150"
-                            >
-                              <Stack spacing={6}>
-                                {row.map((grid, gridRowIndex) => (
-                                  <GridRow columns={grid} key={gridRowIndex} />
-                                ))}
-                              </Stack>
-                            </Box>
-                          );
-                        })}
-                      </Stack>
-                    </Suspense>
->>>>>>> 94cd4749
                   </GridItem>
                   <GridItem col={3} s={12}>
                     <Stack spacing={2}>
