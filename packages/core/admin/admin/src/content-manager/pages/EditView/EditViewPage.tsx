--- conflicted
+++ resolved
@@ -127,14 +127,6 @@
     if ((!document && !isCreatingDocument && !isSingleType) || !schema) {
       return undefined;
     }
-<<<<<<< HEAD
-
-    const form = document ?? createDefaultForm(schema, components);
-
-    return transformDocument(schema, components)(form);
-  }, [document, isCreatingDocument, isSingleType, schema, components]);
-
-=======
 
     /**
      * Check that we have an ID so we know the
@@ -145,7 +137,6 @@
     return transformDocument(schema, components)(form);
   }, [document, isCreatingDocument, isSingleType, schema, components]);
 
->>>>>>> 76851890
   if (isLoading) {
     return (
       <Main aria-busy={true}>
