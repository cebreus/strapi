--- conflicted
+++ resolved
@@ -150,11 +150,7 @@
         props={{
           activeTab: status,
           model,
-<<<<<<< HEAD
-          id,
-=======
           documentId: id,
->>>>>>> 76851890
           document: isCloning ? undefined : document,
           meta: isCloning ? undefined : meta,
           collectionType,
@@ -175,15 +171,9 @@
         props={{
           activeTab: status,
           model,
-<<<<<<< HEAD
-          id,
-          document,
-          meta,
-=======
           documentId: id,
           document: isCloning ? undefined : document,
           meta: isCloning ? undefined : meta,
->>>>>>> 76851890
           collectionType,
         }}
         descriptions={(
@@ -221,11 +211,7 @@
   const { formatMessage } = useIntl();
   const { document, meta } = useDoc();
 
-<<<<<<< HEAD
-  if (!document) {
-=======
   if (!document || !document.id) {
->>>>>>> 76851890
     return null;
   }
 
@@ -456,11 +442,7 @@
   }
 `;
 
-<<<<<<< HEAD
-const DeleteAction: DocumentActionComponent = ({ id, model, collectionType, document }) => {
-=======
 const DeleteAction: DocumentActionComponent = ({ documentId, model, collectionType, document }) => {
->>>>>>> 76851890
   const navigate = useNavigate();
   const { formatMessage } = useIntl();
   const canDelete = useDocumentRBAC('DeleteAction', (state) => state.canDelete);
@@ -495,11 +477,7 @@
       onConfirm: async () => {
         setSubmitting(true);
         try {
-<<<<<<< HEAD
-          if (!id && collectionType !== SINGLE_TYPES) {
-=======
           if (!documentId && collectionType !== SINGLE_TYPES) {
->>>>>>> 76851890
             console.error(
               "You're trying to delete a document without an id, this is likely a bug with Strapi. Please open an issue."
             );
@@ -515,11 +493,7 @@
             return;
           }
 
-<<<<<<< HEAD
-          const res = await deleteAction({ id, model, collectionType });
-=======
           const res = await deleteAction({ documentId, model, collectionType });
->>>>>>> 76851890
 
           if (!('error' in res)) {
             navigate({ pathname: `../${collectionType}/${model}` }, { replace: true });
