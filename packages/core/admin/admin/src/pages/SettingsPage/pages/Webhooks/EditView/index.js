import * as React from 'react';
import {
  LoadingIndicatorPage,
  SettingsPageTitle,
  useNotification,
  useFetchClient,
  useAPIErrorHandler,
} from '@strapi/helper-plugin';
import { Main } from '@strapi/design-system';
import { useMutation, useQuery, useQueryClient } from 'react-query';
import { useHistory, useRouteMatch } from 'react-router-dom';
<<<<<<< HEAD

import { useModels } from '../../../../../hooks';
=======
import { useContentTypes } from '../../../../../hooks/useContentTypes';
>>>>>>> 27700e81
import WebhookForm from './components/WebhookForm';

const cleanData = (data) => ({
  ...data,
  headers: data.headers.reduce((acc, { key, value }) => {
    if (key !== '') {
      acc[key] = value;
    }

    return acc;
  }, {}),
});

const EditView = () => {
  const {
    params: { id },
  } = useRouteMatch('/settings/webhooks/:id');
  const isCreating = id === 'create';

  const { replace } = useHistory();
  const toggleNotification = useNotification();
  const { formatAPIError } = useAPIErrorHandler();
  const queryClient = useQueryClient();
<<<<<<< HEAD
  const { isLoading: isLoadingForModels } = useModels();
=======
  const { isLoading: isLoadingForModels, collectionTypes } = useContentTypes();
>>>>>>> 27700e81
  const { put, get, post } = useFetchClient();

  const {
    isLoading,
    data: webhookData,
    error: webhookError,
  } = useQuery(
    ['get-webhook', id],
    async () => {
      const {
        data: { data },
      } = await get(`/admin/webhooks/${id}`);

      return data;
    },
    {
      enabled: !isCreating,
    }
  );

  React.useEffect(() => {
    if (webhookError) {
      toggleNotification({
        type: 'warning',
        message: formatAPIError(webhookError),
      });
    }
  }, [webhookError, toggleNotification, formatAPIError]);

  const {
    isLoading: isTriggering,
    data: triggerResponse,
    isIdle: isTriggerIdle,
    mutate,
  } = useMutation(() => post(`/admin/webhooks/${id}/trigger`));

  const triggerWebhook = () =>
    mutate(null, {
      onError(error) {
        toggleNotification({
          type: 'warning',
          message: formatAPIError(error),
        });
      },
    });

  const createWebhookMutation = useMutation((body) => post('/admin/webhooks', body));

  const updateWebhookMutation = useMutation(({ id, body }) => put(`/admin/webhooks/${id}`, body));

  const handleSubmit = async (data) => {
    if (isCreating) {
      createWebhookMutation.mutate(cleanData(data), {
        onSuccess({ data: result }) {
          toggleNotification({
            type: 'success',
            message: { id: 'Settings.webhooks.created' },
          });
          replace(`/settings/webhooks/${result.data.id}`);
        },
        onError(error) {
          toggleNotification({
            type: 'warning',
            message: formatAPIError(error),
          });
        },
      });

      return;
    }
    updateWebhookMutation.mutate(
      { id, body: cleanData(data) },
      {
        onSuccess() {
          queryClient.invalidateQueries(['get-webhook', id]);
          toggleNotification({
            type: 'success',
            message: { id: 'notification.form.success.fields' },
          });
        },
        onError(error) {
          toggleNotification({
            type: 'warning',
            message: formatAPIError(error),
          });
        },
      }
    );
  };

  if (isLoading || isLoadingForModels) {
    return <LoadingIndicatorPage />;
  }

  return (
    <Main>
      <SettingsPageTitle name="Webhooks" />
      <WebhookForm
        {...{
          data: webhookData,
          handleSubmit,
          triggerWebhook,
          isCreating,
          isTriggering,
          isTriggerIdle,
          triggerResponse: triggerResponse?.data.data,
        }}
      />
    </Main>
  );
};

export default EditView;<|MERGE_RESOLUTION|>--- conflicted
+++ resolved
@@ -9,12 +9,7 @@
 import { Main } from '@strapi/design-system';
 import { useMutation, useQuery, useQueryClient } from 'react-query';
 import { useHistory, useRouteMatch } from 'react-router-dom';
-<<<<<<< HEAD
-
-import { useModels } from '../../../../../hooks';
-=======
 import { useContentTypes } from '../../../../../hooks/useContentTypes';
->>>>>>> 27700e81
 import WebhookForm from './components/WebhookForm';
 
 const cleanData = (data) => ({
@@ -38,11 +33,7 @@
   const toggleNotification = useNotification();
   const { formatAPIError } = useAPIErrorHandler();
   const queryClient = useQueryClient();
-<<<<<<< HEAD
-  const { isLoading: isLoadingForModels } = useModels();
-=======
-  const { isLoading: isLoadingForModels, collectionTypes } = useContentTypes();
->>>>>>> 27700e81
+  const { isLoading: isLoadingForModels } = useContentTypes();
   const { put, get, post } = useFetchClient();
 
   const {
