import * as React from 'react';

import {
  Box,
  Button,
  Flex,
  Grid,
  GridItem,
  ModalBody,
  ModalFooter,
  ModalHeader,
  ModalLayout,
  Typography,
} from '@strapi/design-system';
import { Breadcrumbs, Crumb } from '@strapi/design-system/v2';
<<<<<<< HEAD
import { useNotification } from '@strapi/helper-plugin';
=======
import { Entity } from '@strapi/types';
>>>>>>> b48f30b2
import { useIntl } from 'react-intl';
import * as yup from 'yup';

import { Form, type FormHelpers } from '../../../../../components/Form';
import { InputRenderer } from '../../../../../components/FormInputs/Renderer';
import { useNotification } from '../../../../../features/Notifications';
import { useAPIErrorHandler } from '../../../../../hooks/useAPIErrorHandler';
import { useEnterprise } from '../../../../../hooks/useEnterprise';
import { useCreateUserMutation } from '../../../../../services/users';
import { FormLayoutInputProps } from '../../../../../types/forms';
import { isBaseQueryError } from '../../../../../utils/baseQuery';
import { translatedErrors } from '../../../../../utils/translatedErrors';

import { MagicLinkCE } from './MagicLinkCE';
import { SelectRoles } from './SelectRoles';

import type { Data } from '@strapi/types';

interface ModalFormProps {
  onToggle: () => void;
}

type FormLayout = FormLayoutInputProps[][];

const ModalForm = ({ onToggle }: ModalFormProps) => {
  const [currentStep, setStep] = React.useState<keyof typeof STEPPER>('create');
  const [registrationToken, setRegistrationToken] = React.useState('');
  const { formatMessage } = useIntl();
  const { toggleNotification } = useNotification();
  const {
    _unstableFormatAPIError: formatAPIError,
    _unstableFormatValidationErrors: formatValidationErrors,
  } = useAPIErrorHandler();
  const roleLayout = useEnterprise<FormLayout, FormLayout, FormLayout>(
    ROLE_LAYOUT,
    async () =>
      (
        await import(
          '../../../../../../../ee/admin/src/pages/SettingsPage/pages/Users/components/ModalForm'
        )
      ).ROLE_LAYOUT,
    {
      combine(ceRoles, eeRoles) {
        return [...ceRoles, ...eeRoles];
      },

      defaultValue: [],
    }
  );

  const initialValues = useEnterprise<InitialData>(
    FORM_INITIAL_VALUES,
    async () =>
      (
        await import(
          '../../../../../../../ee/admin/src/pages/SettingsPage/pages/Users/components/ModalForm'
        )
      ).FORM_INITIAL_VALUES,
    {
      combine(ceValues, eeValues) {
        return {
          ...ceValues,
          ...eeValues,
        };
      },

      defaultValue: FORM_INITIAL_VALUES,
    }
  );
  const MagicLink = useEnterprise(
    MagicLinkCE,
    async () =>
      (
        await import(
          '../../../../../../../ee/admin/src/pages/SettingsPage/pages/Users/components/MagicLinkEE'
        )
      ).MagicLinkEE
  );

  const [createUser] = useCreateUserMutation();

  const headerTitle = formatMessage({
    id: 'Settings.permissions.users.create',
    defaultMessage: 'Invite new user',
  });

  const handleSubmit = async (body: InitialData, { setErrors }: FormHelpers<InitialData>) => {
    const res = await createUser({
      ...body,
      roles: body.roles ?? [],
    });

    if ('data' in res) {
      if (res.data.registrationToken) {
        setRegistrationToken(res.data.registrationToken);

        goNext();
      } else {
        // This shouldn't happen, but just incase.
        toggleNotification({
          type: 'danger',
          message: formatMessage({ id: 'notification.error', defaultMessage: 'An error occured' }),
        });
      }
    } else {
      toggleNotification({
        type: 'danger',
        message: formatAPIError(res.error),
      });

      if (isBaseQueryError(res.error) && res.error.name === 'ValidationError') {
        setErrors(formatValidationErrors(res.error));
      }
    }
  };

  const goNext = () => {
    if (next) {
      setStep(next);
    } else {
      onToggle();
    }
  };

  const { buttonSubmitLabel, isDisabled, next } = STEPPER[currentStep];

  // block rendering until the EE component is fully loaded
  if (!MagicLink) {
    return null;
  }

  return (
    <ModalLayout onClose={onToggle} labelledBy="title">
      <ModalHeader>
        {/**
         * TODO: this is not semantically correct and should be amended.
         */}
        <Breadcrumbs label={headerTitle}>
          <Crumb isCurrent>{headerTitle}</Crumb>
        </Breadcrumbs>
      </ModalHeader>
      <Form
        method={currentStep === 'create' ? 'POST' : 'PUT'}
        initialValues={initialValues ?? {}}
        onSubmit={handleSubmit}
        validationSchema={FORM_SCHEMA}
      >
        {({ isSubmitting }) => {
          return (
            <>
              <ModalBody>
                <Flex direction="column" alignItems="stretch" gap={6}>
                  {currentStep !== 'create' && <MagicLink registrationToken={registrationToken} />}
                  <Box>
                    <Typography variant="beta" as="h2">
                      {formatMessage({
                        id: 'app.components.Users.ModalCreateBody.block-title.details',
                        defaultMessage: 'User details',
                      })}
                    </Typography>
                    <Box paddingTop={4}>
                      <Flex direction="column" alignItems="stretch" gap={1}>
                        <Grid gap={5}>
                          {FORM_LAYOUT.map((row) => {
                            return row.map(({ size, ...field }) => {
                              return (
                                <GridItem key={field.name} col={size}>
                                  <InputRenderer
                                    {...field}
                                    disabled={isDisabled}
                                    label={formatMessage(field.label)}
                                    placeholder={formatMessage(field.placeholder)}
                                  />
                                </GridItem>
                              );
                            });
                          })}
                        </Grid>
                      </Flex>
                    </Box>
                  </Box>
                  <Box>
                    <Typography variant="beta" as="h2">
                      {formatMessage({
                        id: 'global.roles',
                        defaultMessage: "User's role",
                      })}
                    </Typography>
                    <Box paddingTop={4}>
                      <Grid gap={5}>
                        <GridItem col={6} xs={12}>
                          <SelectRoles disabled={isDisabled} />
                        </GridItem>
                        {roleLayout.map((row) => {
                          return row.map(({ size, ...field }) => {
                            return (
                              <GridItem key={field.name} col={size}>
                                <InputRenderer
                                  {...field}
                                  disabled={isDisabled}
                                  label={formatMessage(field.label)}
                                  placeholder={
                                    field.placeholder ? formatMessage(field.placeholder) : undefined
                                  }
                                  hint={field.hint ? formatMessage(field.hint) : undefined}
                                />
                              </GridItem>
                            );
                          });
                        })}
                      </Grid>
                    </Box>
                  </Box>
                </Flex>
              </ModalBody>
              <ModalFooter
                startActions={
                  <Button variant="tertiary" onClick={onToggle} type="button">
                    {formatMessage({
                      id: 'app.components.Button.cancel',
                      defaultMessage: 'Cancel',
                    })}
                  </Button>
                }
                endActions={
                  currentStep === 'create' ? (
                    <Button type="submit" loading={isSubmitting}>
                      {formatMessage(buttonSubmitLabel)}
                    </Button>
                  ) : (
                    <Button type="button" loading={isSubmitting} onClick={onToggle}>
                      {formatMessage(buttonSubmitLabel)}
                    </Button>
                  )
                }
              />
            </>
          );
        }}
      </Form>
    </ModalLayout>
  );
};

interface InitialData {
  firstname?: string;
  lastname?: string;
  email?: string;
  roles?: Data.ID[];
  useSSORegistration?: boolean;
}

const FORM_INITIAL_VALUES = {
  firstname: '',
  lastname: '',
  email: '',
  roles: [],
};

const ROLE_LAYOUT: FormLayout = [];

const FORM_LAYOUT = [
  [
    {
      label: {
        id: 'Auth.form.firstname.label',
        defaultMessage: 'First name',
      },
      name: 'firstname',
      placeholder: {
        id: 'Auth.form.firstname.placeholder',
        defaultMessage: 'e.g. Kai',
      },
      type: 'string' as const,
      size: 6,
      required: true,
    },
    {
      label: {
        id: 'Auth.form.lastname.label',
        defaultMessage: 'Last name',
      },
      name: 'lastname',
      placeholder: {
        id: 'Auth.form.lastname.placeholder',
        defaultMessage: 'e.g. Doe',
      },
      type: 'string' as const,
      size: 6,
    },
  ],
  [
    {
      label: {
        id: 'Auth.form.email.label',
        defaultMessage: 'Email',
      },
      name: 'email',
      placeholder: {
        id: 'Auth.form.email.placeholder',
        defaultMessage: 'e.g. kai.doe@strapi.io',
      },
      type: 'email' as const,
      size: 6,
      required: true,
    },
  ],
] satisfies FormLayout;

const FORM_SCHEMA = yup.object().shape({
  firstname: yup.string().trim().required({
    id: translatedErrors.required.id,
    defaultMessage: 'This field is required',
  }),
  lastname: yup.string(),
  email: yup.string().email(translatedErrors.email).required({
    id: translatedErrors.required.id,
    defaultMessage: 'This field is required',
  }),
  roles: yup
    .array()
    .min(1, {
      id: translatedErrors.required.id,
      defaultMessage: 'This field is required',
    })
    .required({
      id: translatedErrors.required.id,
      defaultMessage: 'This field is required',
    }),
});

const STEPPER = {
  create: {
    buttonSubmitLabel: {
      id: 'app.containers.Users.ModalForm.footer.button-success',
      defaultMessage: 'Invite user',
    },
    isDisabled: false,
    next: 'magic-link',
  },
  'magic-link': {
    buttonSubmitLabel: { id: 'global.finish', defaultMessage: 'Finish' },
    isDisabled: true,
    next: null,
  },
} as const;

export { ModalForm };
export type { InitialData };<|MERGE_RESOLUTION|>--- conflicted
+++ resolved
@@ -13,11 +13,6 @@
   Typography,
 } from '@strapi/design-system';
 import { Breadcrumbs, Crumb } from '@strapi/design-system/v2';
-<<<<<<< HEAD
-import { useNotification } from '@strapi/helper-plugin';
-=======
-import { Entity } from '@strapi/types';
->>>>>>> b48f30b2
 import { useIntl } from 'react-intl';
 import * as yup from 'yup';
 
