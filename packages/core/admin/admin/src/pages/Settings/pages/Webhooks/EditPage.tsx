--- conflicted
+++ resolved
@@ -1,13 +1,8 @@
 import * as React from 'react';
 
 import { Main } from '@strapi/design-system';
-<<<<<<< HEAD
-import { useAPIErrorHandler, useNotification } from '@strapi/helper-plugin';
+import { useNotification } from '@strapi/helper-plugin';
 import { Modules } from '@strapi/types';
-=======
-import { useNotification } from '@strapi/helper-plugin';
-import { Webhook } from '@strapi/types';
->>>>>>> 6b73e9c2
 import { FormikHelpers } from 'formik';
 import { Helmet } from 'react-helmet';
 import { useIntl } from 'react-intl';
