<<<<<<< HEAD
// import React, { useEffect, useRef } from 'react';
// import {
//   LoadingIndicatorPage,
//   request,
//   useNotification,
//   useAutoReloadOverlayBlocker,
//   useAppInfos,
//   useTracking,
//   useStrapiApp,
// } from '@strapi/helper-plugin';
// import { Header } from '@buffetjs/custom';
// import { useIntl } from 'react-intl';
// import { useHistory } from 'react-router-dom';
// import { useFetchPluginsFromMarketPlace } from '../../hooks';
// import PageTitle from '../../components/PageTitle';
// import PluginCard from './PluginCard';
// import Wrapper from './Wrapper';
// import PluginBanner from './PluginBanner';
=======
import React, { useEffect, useRef } from 'react';
import {
  LoadingIndicatorPage,
  request,
  useNotification,
  useAutoReloadOverlayBlocker,
  useAppInfos,
  useTracking,
  useStrapiApp,
} from '@strapi/helper-plugin';
import { Header } from '@buffetjs/custom';
import { useIntl } from 'react-intl';
import { useHistory } from 'react-router-dom';
import { useFetchPluginsFromMarketPlace } from '../../hooks';
import PageTitle from '../../components/PageTitle';
import PluginCard from './PluginCard';
import Wrapper from './Wrapper';
import MarketplaceBanner from './MarketplaceBanner';
>>>>>>> 87c93b19

// const MarketPlacePage = () => {
//   const toggleNotification = useNotification();
//   const { lockAppWithAutoreload, unlockAppWithAutoreload } = useAutoReloadOverlayBlocker();
//   const history = useHistory();
//   const { trackUsage } = useTracking();
//   const { autoReload, currentEnvironment } = useAppInfos();
//   const { formatMessage } = useIntl();
//   const { plugins } = useStrapiApp();

//   const { error, isLoading, data } = useFetchPluginsFromMarketPlace();

//   const emitEventRef = useRef(trackUsage);

//   useEffect(() => {
//     emitEventRef.current('didGoToMarketplace');
//   }, []);

//   if (isLoading || error) {
//     return <LoadingIndicatorPage />;
//   }

//   const handleDownloadPlugin = async pluginId => {
//     trackUsage('willInstallPlugin', { plugin: pluginId });
//     // Force the Overlayblocker to be displayed
//     const overlayblockerParams = {
//       enabled: true,
//       title: 'app.components.InstallPluginPage.Download.title',
//       description: 'app.components.InstallPluginPage.Download.description',
//     };
//     // Lock the app
//     lockAppWithAutoreload(overlayblockerParams);

//     try {
//       const opts = {
//         method: 'POST',
//         body: {
//           plugin: pluginId,
//           port: window.location.port,
//         },
//       };
//       const response = await request('/admin/plugins/install', opts, overlayblockerParams);

//       if (response.ok) {
//         trackUsage('didInstallPlugin', { plugin: pluginId });
//         // Reload the app
//         window.location.reload();
//       }
//     } catch (err) {
//       unlockAppWithAutoreload();
//       toggleNotification({
//         type: 'warning',
//         message: { id: 'notification.error' },
//       });
//     }
//   };

<<<<<<< HEAD
//   return (
//     <div>
//       <PageTitle
//         title={formatMessage({
//           id: 'app.components.InstallPluginPage.helmet',
//         })}
//       />
//       <Wrapper>
//         <Header
//           title={{
//             label: formatMessage({
//               id: 'app.components.InstallPluginPage.title',
//             }),
//           }}
//           content={formatMessage({
//             id: 'app.components.InstallPluginPage.description',
//           })}
//         />
//         <PluginBanner />
//         <div className="row" style={{ paddingTop: '4.1rem' }}>
//           {data.map(plugin => {
//             return (
//               <PluginCard
//                 autoReload={autoReload}
//                 currentEnvironment={currentEnvironment}
//                 downloadPlugin={handleDownloadPlugin}
//                 key={plugin.id}
//                 history={history}
//                 plugin={plugin}
//                 showSupportUsButton={false}
//                 isAlreadyInstalled={plugins[plugin.id] !== undefined}
//               />
//             );
//           })}
//         </div>
//       </Wrapper>
//     </div>
//   );
// };
=======
  return (
    <div>
      <PageTitle
        title={formatMessage({
          id: 'app.components.InstallPluginPage.helmet',
        })}
      />
      <Wrapper>
        <Header
          title={{
            label: formatMessage({
              id: 'app.components.InstallPluginPage.title',
            }),
          }}
          content={formatMessage({
            id: 'app.components.InstallPluginPage.description',
          })}
        />
        <MarketplaceBanner />
        <div className="row" style={{ paddingTop: '4.1rem' }}>
          {data.map(plugin => {
            return (
              <PluginCard
                autoReload={autoReload}
                currentEnvironment={currentEnvironment}
                downloadPlugin={handleDownloadPlugin}
                key={plugin.id}
                history={history}
                plugin={plugin}
                showSupportUsButton={false}
                isAlreadyInstalled={plugins[plugin.id] !== undefined}
              />
            );
          })}
        </div>
      </Wrapper>
    </div>
  );
};
>>>>>>> 87c93b19

// export default MarketPlacePage;
import React from 'react';
import { CheckPagePermissions } from '@strapi/helper-plugin';
import adminPermissions from '../../permissions';

export default () => (
  <CheckPagePermissions permissions={adminPermissions.marketplace.main}>
    MarketplacePage
  </CheckPagePermissions>
);<|MERGE_RESOLUTION|>--- conflicted
+++ resolved
@@ -1,14 +1,14 @@
-<<<<<<< HEAD
-// import React, { useEffect, useRef } from 'react';
-// import {
-//   LoadingIndicatorPage,
-//   request,
-//   useNotification,
-//   useAutoReloadOverlayBlocker,
-//   useAppInfos,
-//   useTracking,
-//   useStrapiApp,
-// } from '@strapi/helper-plugin';
+import React from 'react';
+import {
+  // LoadingIndicatorPage,
+  // request,
+  // useNotification,
+  // useAutoReloadOverlayBlocker,
+  // useAppInfos,
+  // useTracking,
+  // useStrapiApp,
+  CheckPagePermissions,
+} from '@strapi/helper-plugin';
 // import { Header } from '@buffetjs/custom';
 // import { useIntl } from 'react-intl';
 // import { useHistory } from 'react-router-dom';
@@ -16,27 +16,8 @@
 // import PageTitle from '../../components/PageTitle';
 // import PluginCard from './PluginCard';
 // import Wrapper from './Wrapper';
-// import PluginBanner from './PluginBanner';
-=======
-import React, { useEffect, useRef } from 'react';
-import {
-  LoadingIndicatorPage,
-  request,
-  useNotification,
-  useAutoReloadOverlayBlocker,
-  useAppInfos,
-  useTracking,
-  useStrapiApp,
-} from '@strapi/helper-plugin';
-import { Header } from '@buffetjs/custom';
-import { useIntl } from 'react-intl';
-import { useHistory } from 'react-router-dom';
-import { useFetchPluginsFromMarketPlace } from '../../hooks';
-import PageTitle from '../../components/PageTitle';
-import PluginCard from './PluginCard';
-import Wrapper from './Wrapper';
-import MarketplaceBanner from './MarketplaceBanner';
->>>>>>> 87c93b19
+// import MarketplaceBanner from './MarketplaceBanner';
+import adminPermissions from '../../permissions';
 
 // const MarketPlacePage = () => {
 //   const toggleNotification = useNotification();
@@ -94,7 +75,6 @@
 //     }
 //   };
 
-<<<<<<< HEAD
 //   return (
 //     <div>
 //       <PageTitle
@@ -113,7 +93,7 @@
 //             id: 'app.components.InstallPluginPage.description',
 //           })}
 //         />
-//         <PluginBanner />
+//         <MarketplaceBanner />
 //         <div className="row" style={{ paddingTop: '4.1rem' }}>
 //           {data.map(plugin => {
 //             return (
@@ -134,52 +114,6 @@
 //     </div>
 //   );
 // };
-=======
-  return (
-    <div>
-      <PageTitle
-        title={formatMessage({
-          id: 'app.components.InstallPluginPage.helmet',
-        })}
-      />
-      <Wrapper>
-        <Header
-          title={{
-            label: formatMessage({
-              id: 'app.components.InstallPluginPage.title',
-            }),
-          }}
-          content={formatMessage({
-            id: 'app.components.InstallPluginPage.description',
-          })}
-        />
-        <MarketplaceBanner />
-        <div className="row" style={{ paddingTop: '4.1rem' }}>
-          {data.map(plugin => {
-            return (
-              <PluginCard
-                autoReload={autoReload}
-                currentEnvironment={currentEnvironment}
-                downloadPlugin={handleDownloadPlugin}
-                key={plugin.id}
-                history={history}
-                plugin={plugin}
-                showSupportUsButton={false}
-                isAlreadyInstalled={plugins[plugin.id] !== undefined}
-              />
-            );
-          })}
-        </div>
-      </Wrapper>
-    </div>
-  );
-};
->>>>>>> 87c93b19
-
-// export default MarketPlacePage;
-import React from 'react';
-import { CheckPagePermissions } from '@strapi/helper-plugin';
-import adminPermissions from '../../permissions';
 
 export default () => (
   <CheckPagePermissions permissions={adminPermissions.marketplace.main}>
