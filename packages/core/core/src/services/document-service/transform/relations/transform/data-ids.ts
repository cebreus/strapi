<<<<<<< HEAD
import { Modules, UID, Schema } from '@strapi/types';
import { traverseEntity } from '@strapi/utils';
=======
>>>>>>> 651a6b8d
import { isObject, isNil } from 'lodash/fp';

import { EntityService, Attribute, Common } from '@strapi/types';
import { traverseEntity, errors } from '@strapi/utils';

import { ShortHand, LongHand, ID, GetId } from '../utils/types';
import { isShortHand, isLongHand } from '../utils/data';
import { IdMap } from '../../id-map';
import { getRelationTargetLocale } from '../utils/i18n';

const isNumeric = (value: any): value is number => {
  if (Array.isArray(value)) return false; // Handle [1, 'docId'] case
  const parsed = parseInt(value, 10);
  return !Number.isNaN(parsed);
};

const transformPrimitive = <T extends ShortHand | LongHand>(
  relation: T | T[] | null | undefined,
  getId: GetId
): T | T[] | undefined => {
  // TODO: Remove this, we should use the long hand version with 'id' for this case
  // If id value is a number, return it as is, it's already an entry id
  if (isNumeric(relation)) {
    return relation;
  }

  // null
  if (isNil(relation)) {
    return relation as T | undefined;
  }

  // id
  if (isShortHand(relation)) {
    return getId(relation) as T;
  }

  // { id }
  if (isLongHand(relation)) {
    // If the id is already an entry id, return it as is
    if (!('documentId' in relation)) return relation;

    // @ts-expect-error - TODO: Add relation type
    const entryId = getId(relation.documentId, relation.locale) as T;

    // If the id is not found, return undefined
    if (!entryId) return undefined;

    return { ...(relation as object), id: entryId } as T;
  }

  // id[]
  if (Array.isArray(relation)) {
    return relation.map((item) => transformPrimitive(item, getId)).filter(Boolean) as T[];
  }
  return undefined;
};

const transformRelationIdsVisitor = <T extends Schema.Attribute.RelationKind.Any>(
  relation: Modules.EntityService.Params.Attribute.RelationInputValue<T>,
  getId: GetId
): Modules.EntityService.Params.Attribute.RelationInputValue<T> => {
  const map = transformPrimitive(relation as any, getId);
  if (map) return map;

  if (!isObject(relation)) return relation;

  // set: id[]
  // what if result of mapPrimitive is undefined?
  if ('set' in relation) {
    relation.set = transformPrimitive(relation.set as any, getId);
  }
  if ('disconnect' in relation) {
    relation.disconnect = transformPrimitive(relation.disconnect as any, getId);
  }

  if ('connect' in relation) {
    // connect: id[] | { id } | ...
    relation.connect = transformPrimitive(relation.connect as any, getId);

    const mapPosition = (relation: any) => {
      if (isShortHand(relation) || !('position' in relation)) return relation;

      const { position } = relation;

      // { connect: { id: id, position: { before: id } } }
      if (position?.before) {
        const { id } = transformPrimitive({ ...position, documentId: position.before }, getId);
        position.before = id;
      }

      // { connect: { id: id, position: { after: id } } }
      if (position?.after) {
        const { id } = transformPrimitive({ ...position, documentId: position.after }, getId);
        position.after = id;
      }

      return relation;
    };

    if (Array.isArray(relation.connect)) {
      relation.connect = relation.connect.map(mapPosition);
    } else {
      relation.connect = mapPosition(relation.connect);
    }
  }

  return relation;
};

const EXCLUDED_FIELDS = [
  'createdBy',
  'updatedBy',
  'localizations',
  'strapi_stage',
  'strapi_assignee',
];

const transformDataIdsVisitor = (
  idMap: IdMap,
  data: Record<string, any>,
  opts: {
    uid: UID.Schema;
    locale?: string | null;
    isDraft?: boolean;
    allowMissingId?: boolean; // Whether to ignore missing ids and not throw any error
  }
) => {
  return traverseEntity(
    ({ key, value, attribute }, { set }) => {
      // Find relational attributes, and return the document ids
      if (attribute.type === 'relation') {
        const target = attribute.target;
        // TODO: Handle polymorphic relations
        if (!target) return;
        // TODO: Handle this differently
        if (EXCLUDED_FIELDS.includes(key)) return;

        const getId = (documentId: ID, locale?: string): ID | null => {
          const entryId = idMap.get({
            uid: target,
            documentId,
            locale: getRelationTargetLocale(
              { documentId, locale },
              {
                targetUid: target as UID.Schema,
                sourceUid: opts.uid,
                sourceLocale: opts.locale,
              }
            ),
            isDraft: opts.isDraft,
          });

          if (entryId) return entryId;
          if (opts.allowMissingId) return null;

          throw new errors.ValidationError(`Document with id "${documentId}" not found`);
        };

        const newRelation = transformRelationIdsVisitor(value as any, getId);
        set(key, newRelation as any);
      }
    },
    { schema: strapi.getModel(opts.uid) },
    data
  );
};

export { transformDataIdsVisitor };<|MERGE_RESOLUTION|>--- conflicted
+++ resolved
@@ -1,11 +1,6 @@
-<<<<<<< HEAD
-import { Modules, UID, Schema } from '@strapi/types';
-import { traverseEntity } from '@strapi/utils';
-=======
->>>>>>> 651a6b8d
 import { isObject, isNil } from 'lodash/fp';
 
-import { EntityService, Attribute, Common } from '@strapi/types';
+import type { Modules, Schema, UID } from '@strapi/types';
 import { traverseEntity, errors } from '@strapi/utils';
 
 import { ShortHand, LongHand, ID, GetId } from '../utils/types';
