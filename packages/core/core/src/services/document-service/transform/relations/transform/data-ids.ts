--- conflicted
+++ resolved
@@ -79,13 +79,6 @@
   return undefined;
 };
 
-<<<<<<< HEAD
-const transformRelationIdsVisitor = <T extends Schema.Attribute.RelationKind.Any>(
-  relation: Modules.EntityService.Params.Attribute.RelationInputValue<T>,
-  getId: GetId
-): Modules.EntityService.Params.Attribute.RelationInputValue<T> => {
-  const map = transformPrimitive(relation as any, getId);
-=======
 /**
  * Transform ids in any type of relation input value
  *  - set: [docId]
@@ -93,12 +86,11 @@
  *  - connect: [docId]
  * Or using any of the other primitive representations
  */
-const transformRelationIdsVisitor = <T extends Attribute.RelationKind.Any>(
-  relation: EntityService.Params.Attribute.RelationInputValue<T>,
+const transformRelationIdsVisitor = <T extends Schema.Attribute.RelationKind.Any>(
+  relation: Modules.EntityService.Params.Attribute.RelationInputValue<T>,
   getIds: GetIds
-): EntityService.Params.Attribute.RelationInputValue<T> | undefined => {
+): Modules.EntityService.Params.Attribute.RelationInputValue<T> | undefined => {
   const map = transformPrimitive(relation as any, getIds);
->>>>>>> f62c536b
   if (map) return map;
 
   if (!isObject(relation)) return relation;
@@ -185,33 +177,12 @@
     ({ key, value, attribute }, { set }) => {
       // Find relational attributes, and return the document ids
       if (attribute.type === 'relation') {
-        const target = attribute.target as Common.UID.Schema | undefined;
+        const target = attribute.target as UID.Schema | undefined;
         // TODO: Handle polymorphic relations
         if (!target) return;
         // TODO: V5 remove excluded fields and use { id: } syntax for those relations
         if (EXCLUDED_FIELDS.includes(key)) return;
 
-<<<<<<< HEAD
-        const getId = (documentId: ID, locale?: string): ID | null => {
-          const entryId = idMap.get({
-            uid: target,
-            documentId,
-            locale: getRelationTargetLocale(
-              { documentId, locale },
-              {
-                targetUid: target as UID.Schema,
-                sourceUid: opts.uid,
-                sourceLocale: opts.locale,
-              }
-            ),
-            isDraft: opts.isDraft,
-          });
-
-          if (entryId) return entryId;
-          if (opts.allowMissingId) return null;
-
-          throw new errors.ValidationError(`Document with id "${documentId}" not found`);
-=======
         const getIds = (
           documentId: ID,
           locale?: string,
@@ -252,7 +223,6 @@
           }
 
           return ids;
->>>>>>> f62c536b
         };
 
         const newRelation = transformRelationIdsVisitor(value as any, getIds);
