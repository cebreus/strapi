{
  "name": "@strapi/core",
  "version": "5.5.1",
  "description": "Core of Strapi",
  "homepage": "https://strapi.io",
  "bugs": {
    "url": "https://github.com/strapi/strapi/issues"
  },
  "repository": {
    "type": "git",
    "url": "git://github.com/strapi/strapi.git"
  },
  "license": "SEE LICENSE IN LICENSE",
  "author": {
    "name": "Strapi Solutions SAS",
    "email": "hi@strapi.io",
    "url": "https://strapi.io"
  },
  "maintainers": [
    {
      "name": "Strapi Solutions SAS",
      "email": "hi@strapi.io",
      "url": "https://strapi.io"
    }
  ],
  "exports": {
    ".": {
      "types": "./dist/index.d.ts",
      "source": "./src/index.ts",
      "import": "./dist/index.mjs",
      "require": "./dist/index.js",
      "default": "./dist/index.js"
    },
    "./package.json": "./package.json"
  },
  "files": [
    "dist/",
    "resources/"
  ],
  "scripts": {
    "build": "run -T run-p build:code build:types",
    "build:code": "run -T  rollup -c",
    "build:types": "run -T tsc -p tsconfig.build.json --emitDeclarationOnly",
    "watch": "run -T rollup -c -w",
    "clean": "run -T rimraf ./dist",
    "lint": "run -T eslint .",
    "prepublishOnly": "yarn clean && yarn build",
    "test:unit": "run -T jest",
    "test:unit:watch": "run -T jest --watch"
  },
  "dependencies": {
    "@koa/cors": "5.0.0",
    "@koa/router": "12.0.2",
    "@paralleldrive/cuid2": "2.2.2",
<<<<<<< HEAD
    "@strapi/admin": "5.4.1",
    "@strapi/database": "5.4.1",
    "@strapi/generators": "5.4.1",
    "@strapi/logger": "5.4.1",
    "@strapi/permissions": "5.4.1",
    "@strapi/types": "5.4.1",
    "@strapi/typescript-utils": "5.4.1",
    "@strapi/utils": "5.4.1",
=======
    "@strapi/admin": "5.5.1",
    "@strapi/database": "5.5.1",
    "@strapi/generators": "5.5.1",
    "@strapi/logger": "5.5.1",
    "@strapi/pack-up": "5.0.2",
    "@strapi/permissions": "5.5.1",
    "@strapi/types": "5.5.1",
    "@strapi/typescript-utils": "5.5.1",
    "@strapi/utils": "5.5.1",
>>>>>>> b6435ada
    "bcryptjs": "2.4.3",
    "boxen": "5.1.2",
    "chalk": "4.1.2",
    "ci-info": "4.0.0",
    "cli-table3": "0.6.2",
    "commander": "8.3.0",
    "configstore": "5.0.1",
    "copyfiles": "2.4.1",
    "debug": "4.3.4",
    "delegates": "1.0.0",
    "dotenv": "16.4.5",
    "execa": "5.1.1",
    "fs-extra": "11.2.0",
    "glob": "10.3.10",
    "global-agent": "3.0.0",
    "http-errors": "2.0.0",
    "inquirer": "8.2.5",
    "is-docker": "2.2.1",
    "koa": "2.15.2",
    "koa-body": "6.0.1",
    "koa-compose": "4.1.0",
    "koa-compress": "5.1.1",
    "koa-favicon": "2.1.0",
    "koa-helmet": "7.0.2",
    "koa-ip": "^2.1.3",
    "koa-session": "6.4.0",
    "koa-static": "5.0.0",
    "lodash": "4.17.21",
    "mime-types": "2.1.35",
    "node-schedule": "2.1.1",
    "open": "8.4.0",
    "ora": "5.4.1",
    "package-json": "7.0.0",
    "pkg-up": "3.1.0",
    "qs": "6.11.1",
    "resolve.exports": "2.0.2",
    "semver": "7.5.4",
    "statuses": "2.0.1",
    "typescript": "5.3.2",
    "undici": "6.19.2",
    "yup": "0.32.9"
  },
  "devDependencies": {
<<<<<<< HEAD
=======
    "@strapi/pack-up": "5.0.2",
>>>>>>> b6435ada
    "@strapi/ts-zen": "^0.2.0",
    "@swc/core": "1.9.3",
    "@types/bcryptjs": "2.4.3",
    "@types/configstore": "5.0.1",
    "@types/delegates": "1.0.0",
    "@types/fs-extra": "11.0.4",
    "@types/global-agent": "2.1.3",
    "@types/http-errors": "2.0.4",
    "@types/jest": "29.5.2",
    "@types/koa": "2.13.4",
    "@types/koa-compress": "4.0.3",
    "@types/koa-session": "6.4.1",
    "@types/koa-static": "4.0.2",
    "@types/koa__router": "12.0.0",
    "@types/lodash": "^4.14.191",
    "@types/mime-types": "2.1.1",
    "@types/node": "18.19.24",
    "@types/node-schedule": "2.1.7",
    "@types/statuses": "2.0.1",
    "eslint-config-custom": "5.5.1",
    "supertest": "6.3.3",
    "tsconfig": "5.5.1"
  },
  "engines": {
    "node": ">=18.0.0 <=22.x.x",
    "npm": ">=6.0.0"
  }
}<|MERGE_RESOLUTION|>--- conflicted
+++ resolved
@@ -52,26 +52,14 @@
     "@koa/cors": "5.0.0",
     "@koa/router": "12.0.2",
     "@paralleldrive/cuid2": "2.2.2",
-<<<<<<< HEAD
-    "@strapi/admin": "5.4.1",
-    "@strapi/database": "5.4.1",
-    "@strapi/generators": "5.4.1",
-    "@strapi/logger": "5.4.1",
-    "@strapi/permissions": "5.4.1",
-    "@strapi/types": "5.4.1",
-    "@strapi/typescript-utils": "5.4.1",
-    "@strapi/utils": "5.4.1",
-=======
     "@strapi/admin": "5.5.1",
     "@strapi/database": "5.5.1",
     "@strapi/generators": "5.5.1",
     "@strapi/logger": "5.5.1",
-    "@strapi/pack-up": "5.0.2",
     "@strapi/permissions": "5.5.1",
     "@strapi/types": "5.5.1",
     "@strapi/typescript-utils": "5.5.1",
     "@strapi/utils": "5.5.1",
->>>>>>> b6435ada
     "bcryptjs": "2.4.3",
     "boxen": "5.1.2",
     "chalk": "4.1.2",
@@ -110,15 +98,11 @@
     "resolve.exports": "2.0.2",
     "semver": "7.5.4",
     "statuses": "2.0.1",
-    "typescript": "5.3.2",
+    "typescript": "5.4.4",
     "undici": "6.19.2",
     "yup": "0.32.9"
   },
   "devDependencies": {
-<<<<<<< HEAD
-=======
-    "@strapi/pack-up": "5.0.2",
->>>>>>> b6435ada
     "@strapi/ts-zen": "^0.2.0",
     "@swc/core": "1.9.3",
     "@types/bcryptjs": "2.4.3",
