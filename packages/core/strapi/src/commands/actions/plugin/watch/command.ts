--- conflicted
+++ resolved
@@ -6,14 +6,8 @@
 /**
  * `$ strapi plugin:watch`
  */
-<<<<<<< HEAD
-const command: StrapiCommand = () => {
+const command: StrapiCommand = ({ ctx }) => {
   return createCommand('plugin:watch')
-=======
-const command: StrapiCommand = ({ command, ctx }) => {
-  command
-    .command('plugin:watch')
->>>>>>> 762abbf7
     .description('Watch & compile your strapi plugin for local development.')
     .option('-d, --debug', 'Enable debugging mode with verbose logs', false)
     .option('--silent', "Don't log anything", false)
