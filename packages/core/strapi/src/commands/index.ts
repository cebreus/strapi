--- conflicted
+++ resolved
@@ -63,12 +63,8 @@
   buildPluginCommand,
   initPluginCommand,
   watchPluginCommand,
-<<<<<<< HEAD
+  verifyPluginCommand,
 ];
-=======
-  verifyPluginCommand,
-} as const;
->>>>>>> 762abbf7
 
 const buildStrapiCommand = async (argv: string[], command = new Command()) => {
   try {
