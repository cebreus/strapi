/**
 * List of all the Strapi attribute types
 */
<<<<<<< HEAD
export type Type =
=======
export type Kind =
>>>>>>> 595a4c88
  | 'string'
  | 'text'
  | 'richtext'
  | 'email'
  | 'password'
  | 'date'
  | 'time'
  | 'datetime'
  | 'timestamp'
  | 'integer'
  | 'biginteger'
  | 'float'
  | 'decimal'
  | 'uid'
  | 'enumeration'
  | 'boolean'
  | 'json'
  | 'media'
  | 'relation'
  | 'component'
  | 'dynamiczone';

/**
 * Most basic shape of a schema attribute
 */
<<<<<<< HEAD
export interface Attribute<T extends Type = Type> {
=======
export interface Attribute<TKind extends Kind = Kind> {
>>>>>>> 595a4c88
  /**
   * Type of the attribute
   */
  type: TKind;

  /**
   * Options defined and used by the plugins
   */
  pluginOptions?: object;
}

export type OfType<T extends Kind> = Attribute<T>;

// Common attributes Options

export interface RequiredOption {
  required?: boolean;
}

export interface PrivateOption {
  private?: boolean;
}

export interface UniqueOption {
  unique?: boolean;
}

export interface DefaultOption<T> {
  default?: T;
}

export interface ConfigurableOption {
  configurable?: boolean;
}

export interface MinMaxOption<T = number> {
  min?: T;
  max?: T;
}

export interface MinMaxLengthOption {
  minLength?: number;
  maxLength?: number;
}<|MERGE_RESOLUTION|>--- conflicted
+++ resolved
@@ -1,11 +1,7 @@
 /**
  * List of all the Strapi attribute types
  */
-<<<<<<< HEAD
-export type Type =
-=======
 export type Kind =
->>>>>>> 595a4c88
   | 'string'
   | 'text'
   | 'richtext'
@@ -31,11 +27,7 @@
 /**
  * Most basic shape of a schema attribute
  */
-<<<<<<< HEAD
-export interface Attribute<T extends Type = Type> {
-=======
 export interface Attribute<TKind extends Kind = Kind> {
->>>>>>> 595a4c88
   /**
    * Type of the attribute
    */
