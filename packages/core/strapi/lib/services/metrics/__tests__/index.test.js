'use strict';

jest.mock('node-fetch', () => jest.fn(() => Promise.resolve()));

const { get } = require('lodash/fp');
const fetch = require('node-fetch');
const metrics = require('../index');

describe('metrics', () => {
  test('Initializes a middleware', () => {
    const use = jest.fn();

    const metricsInstance = metrics({
      config: {
        get(path) {
          return get(path, this);
        },
        uuid: 'test',
        environment: 'dev',
        info: {
          strapi: '0.0.0',
        },
      },
      server: {
        use,
      },
<<<<<<< HEAD
      dirs: {
        app: {
          root: process.cwd(),
        },
      },
    }).register();
=======
    });

    metricsInstance.register();
>>>>>>> 2d11fe54

    expect(use).toHaveBeenCalled();

    metricsInstance.destroy();
  });

  test('Does not init middleware if disabled', () => {
    const use = jest.fn();

    const metricsInstance = metrics({
      config: {
        get(path) {
          return get(path, this);
        },
        uuid: false,
        environment: 'dev',
        info: {
          strapi: '0.0.0',
        },
      },
      server: {
        use,
      },
<<<<<<< HEAD
      dirs: {
        app: {
          root: process.cwd(),
        },
      },
    }).register();
=======
    });
    metricsInstance.register();
>>>>>>> 2d11fe54

    expect(use).not.toHaveBeenCalled();

    metricsInstance.destroy();
  });

  test('Send payload with meta', () => {
    const { send } = metrics({
      config: {
        get(path) {
          return get(path, this);
        },
        uuid: 'test',
        environment: 'dev',
        info: {
          strapi: '0.0.0',
        },
      },
      server: {
        use() {},
      },
      dirs: {
        app: {
          root: process.cwd(),
        },
      },
    });

    send('someEvent');

    expect(fetch).toHaveBeenCalled();
    expect(fetch.mock.calls[0][0]).toBe('https://analytics.strapi.io/track');
    expect(fetch.mock.calls[0][1].method).toBe('POST');
    expect(JSON.parse(fetch.mock.calls[0][1].body)).toMatchObject({
      event: 'someEvent',
      uuid: 'test',
      properties: {
        projectType: 'Community',
      },
    });

    fetch.mockClear();
  });

  test('Does not send payload when disabled', () => {
    const { send } = metrics({
      config: {
        get(path) {
          return get(path, this);
        },
        uuid: false,
        packageJsonStrapi: {},
        environment: 'dev',
        info: {
          strapi: '0.0.0',
        },
      },
      server: {
        use() {},
      },
      dirs: {
        app: {
          root: process.cwd(),
        },
      },
    });

    send('someEvent');

    expect(fetch).not.toHaveBeenCalled();
  });
});<|MERGE_RESOLUTION|>--- conflicted
+++ resolved
@@ -24,18 +24,14 @@
       server: {
         use,
       },
-<<<<<<< HEAD
       dirs: {
         app: {
           root: process.cwd(),
         },
       },
     }).register();
-=======
-    });
 
     metricsInstance.register();
->>>>>>> 2d11fe54
 
     expect(use).toHaveBeenCalled();
 
@@ -59,17 +55,14 @@
       server: {
         use,
       },
-<<<<<<< HEAD
       dirs: {
         app: {
           root: process.cwd(),
         },
       },
     }).register();
-=======
-    });
+
     metricsInstance.register();
->>>>>>> 2d11fe54
 
     expect(use).not.toHaveBeenCalled();
 
