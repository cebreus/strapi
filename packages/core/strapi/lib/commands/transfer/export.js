'use strict';

const {
  createLocalFileDestinationProvider,
  createLocalStrapiSourceProvider,
  createTransferEngine,
  // TODO: we need to solve this issue with typescript modules
  // eslint-disable-next-line import/no-unresolved, node/no-missing-require
} = require('@strapi/data-transfer');
const { isObject, isString, isFinite, toNumber } = require('lodash/fp');
const fs = require('fs-extra');

<<<<<<< HEAD
const chalk = require('chalk');
const strapi = require('../../index');
const { buildTransferTable, yyyymmddHHMMSS } = require('./util');

const getDefaultExportName = () => {
  return `export_${yyyymmddHHMMSS()}`;
};
=======
const strapi = require('../../Strapi');
const { getDefaultExportBackupName } = require('./utils');
>>>>>>> f846c8e3

const logger = console;

const BYTES_IN_MB = 1024 * 1024;

module.exports = async (opts) => {
  // validate inputs from Commander
  if (!isObject(opts)) {
    logger.error('Could not parse arguments');
    process.exit(1);
  }
  const filename = opts.file;

  /**
   * From local Strapi instance
   */
  const sourceOptions = {
    async getStrapi() {
      const appContext = await strapi.compile();
      const app = strapi(appContext);

      app.log.level = 'error';

      return app.load();
    },
  };
  const source = createLocalStrapiSourceProvider(sourceOptions);

  const file = isString(filename) && filename.length > 0 ? filename : getDefaultExportName();

  /**
   * To a Strapi backup file
   */
  const maxSize = isFinite(toNumber(opts.maxSize))
    ? toNumber(opts.maxSize) * BYTES_IN_MB
    : undefined;

  const maxSizeJsonl = isFinite(toNumber(opts.maxSizeJsonl))
    ? toNumber(opts.maxSizeJsonl) * BYTES_IN_MB
    : undefined;

  const destinationOptions = {
    file: {
      path: file,
      maxSize,
      maxSizeJsonl,
    },
    encryption: {
      enabled: opts.encrypt,
      key: opts.key,
    },
    compression: {
      enabled: opts.compress,
    },
  };
<<<<<<< HEAD
  const destination = createLocalFileDestinationProvider(destinationOptions);

  /**
   * Configure and run the transfer engine
   */
  const engineOptions = {
    strategy: 'restore', // for an export to file, strategy will always be 'restore'
    versionMatching: 'ignore', // for an export to file, versionMatching will always be skipped
    exclude: opts.exclude,
  };
  const engine = createTransferEngine(source, destination, engineOptions);

  try {
    logger.log(`Starting export...`);

    const results = await engine.transfer();
    const table = buildTransferTable(results.engine);
    logger.log(table.toString());

    if (!fs.pathExistsSync(results.destination.file.path)) {
      logger.log(file);
      throw new Error('Export file not created');
    }

    logger.log(`${chalk.bold('Export process has been completed successfully!')}`);
    logger.log(`Export archive is in ${chalk.green(results.destination.file.path)}`);
=======
  const destination = createLocalFileDestinationProvider(outputOptions);
  // create transfer engine
  const engine = createTransferEngine(source, destination, {
    strategy: 'restore',
    versionMatching: 'minor',
  });

  try {
    const result = await engine.transfer();

    if (!result?.destination?.path) throw new Error('Export file not created');
    logger.log(
      'Export process has been completed successfully! Export archive is in %s',
      result.destination.path
    );
>>>>>>> f846c8e3
    process.exit(0);
  } catch (e) {
    logger.error('Export process failed unexpectedly:', e.toString());
    process.exit(1);
  }
};<|MERGE_RESOLUTION|>--- conflicted
+++ resolved
@@ -10,18 +10,9 @@
 const { isObject, isString, isFinite, toNumber } = require('lodash/fp');
 const fs = require('fs-extra');
 
-<<<<<<< HEAD
 const chalk = require('chalk');
 const strapi = require('../../index');
-const { buildTransferTable, yyyymmddHHMMSS } = require('./util');
-
-const getDefaultExportName = () => {
-  return `export_${yyyymmddHHMMSS()}`;
-};
-=======
-const strapi = require('../../Strapi');
-const { getDefaultExportBackupName } = require('./utils');
->>>>>>> f846c8e3
+const { getDefaultExportName, buildTransferTable } = require('./utils');
 
 const logger = console;
 
@@ -77,7 +68,6 @@
       enabled: opts.compress,
     },
   };
-<<<<<<< HEAD
   const destination = createLocalFileDestinationProvider(destinationOptions);
 
   /**
@@ -85,7 +75,7 @@
    */
   const engineOptions = {
     strategy: 'restore', // for an export to file, strategy will always be 'restore'
-    versionMatching: 'ignore', // for an export to file, versionMatching will always be skipped
+    versionMatching: 'minor', // for an export to file, versionMatching will always be skipped
     exclude: opts.exclude,
   };
   const engine = createTransferEngine(source, destination, engineOptions);
@@ -104,23 +94,6 @@
 
     logger.log(`${chalk.bold('Export process has been completed successfully!')}`);
     logger.log(`Export archive is in ${chalk.green(results.destination.file.path)}`);
-=======
-  const destination = createLocalFileDestinationProvider(outputOptions);
-  // create transfer engine
-  const engine = createTransferEngine(source, destination, {
-    strategy: 'restore',
-    versionMatching: 'minor',
-  });
-
-  try {
-    const result = await engine.transfer();
-
-    if (!result?.destination?.path) throw new Error('Export file not created');
-    logger.log(
-      'Export process has been completed successfully! Export archive is in %s',
-      result.destination.path
-    );
->>>>>>> f846c8e3
     process.exit(0);
   } catch (e) {
     logger.error('Export process failed unexpectedly:', e.toString());
