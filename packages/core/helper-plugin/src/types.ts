--- conflicted
+++ resolved
@@ -1,10 +1,3 @@
-<<<<<<< HEAD
-import * as React from 'react';
-
-import type { TrackingEvent } from './features/Tracking';
-import type { Schema, Modules } from '@strapi/types';
-=======
->>>>>>> 6b73e9c2
 import type { errors } from '@strapi/utils';
 import type { MessageDescriptor, PrimitiveType } from 'react-intl';
 
@@ -23,48 +16,4 @@
   | errors.RateLimitError
   | errors.UnauthorizedError
   | errors.ValidationError
-<<<<<<< HEAD
-  | errors.YupValidationError;
-
-export type AttributeFilter = Record<
-  string,
-  Record<Modules.EntityService.Params.Filters.Operator.Where, string | null>
->;
-
-export type RelationFilter = Record<string, AttributeFilter>;
-
-export type Filter = AttributeFilter | RelationFilter;
-
-export interface DefaultFilterInputsProps {
-  label?: string;
-  onChange: (value: string | null) => void;
-  options?: FilterData['fieldSchema']['options'] | FilterData['metadatas']['options'];
-  type: FilterData['fieldSchema']['type'];
-  value?: string | null;
-}
-
-export interface FilterData {
-  name: string;
-  metadatas: {
-    label: string;
-    customOperators?: Array<{
-      intlLabel: { id: string; defaultMessage: string };
-      value: string;
-    }>;
-    customInput?: React.ComponentType;
-    options?: Array<{ label?: string; customValue: string }>;
-    uid?: string;
-  };
-  fieldSchema: {
-    type: Schema.Attribute.Kind;
-    options?: string[];
-    mainField?: {
-      name: string;
-      schema?: Schema.Attribute.AnyAttribute;
-    };
-  };
-  trackedEvent?: TrackingEvent;
-}
-=======
-  | errors.YupValidationError;
->>>>>>> 6b73e9c2
+  | errors.YupValidationError;