{
  "name": "@strapi/helper-plugin",
  "version": "4.0.0",
  "description": "Helper for Strapi plugins development",
  "repository": {
    "type": "git",
    "url": "https://github.com/strapi/strapi.git",
    "directory": "packages/core/helper-plugin"
  },
  "license": "SEE LICENSE IN LICENSE",
  "author": {
    "name": "Strapi Solutions SAS",
    "email": "hi@strapi.io",
    "url": "https://strapi.io"
  },
  "maintainers": [
    {
      "name": "Strapi Solutions SAS",
      "email": "hi@strapi.io",
      "url": "https://strapi.io"
    }
  ],
  "main": "build/index.js",
  "module": "lib/src/index.js",
  "files": [
    "build"
  ],
  "scripts": {
    "prebuild": "rimraf build",
    "build": "yarn build:development && yarn build:production && yarn create:index",
    "build-storybook": "build-storybook",
    "build:development": "cross-env NODE_ENV=development webpack-cli",
    "build:production": "cross-env NODE_ENV=production webpack-cli",
    "create:index": "node ./createBuildIndex.js",
<<<<<<< HEAD
    "watch": "yarn create:index && cross-env NODE_ENV=development webpack-cli -w",
    "test:front": "jest --config ./jest.config.front.js",
    "test:front:watch": "jest --config ./jest.config.front.js --watchAll",
=======
    "prepublishOnly": "npm run build",
>>>>>>> 314a2952
    "storybook": "start-storybook -p 6006",
    "test": "echo \"no tests yet\"",
    "watch": "yarn create:index && cross-env NODE_ENV=development webpack-cli -w"
  },
  "dependencies": {
    "@fortawesome/fontawesome-free": "^5.15.2",
    "@fortawesome/fontawesome-svg-core": "^1.2.35",
    "@fortawesome/free-brands-svg-icons": "^5.15.2",
    "@fortawesome/free-solid-svg-icons": "^5.15.3",
    "@fortawesome/react-fontawesome": "^0.1.14",
    "axios": "0.24.0",
    "babel-plugin-styled-components": "1.12.0",
    "classnames": "^2.3.1",
    "formik": "2.2.9",
    "immutable": "^3.8.2",
    "invariant": "^2.2.1",
    "lodash": "4.17.21",
    "match-sorter": "^4.0.2",
    "moment": "^2.29.1",
    "react": "^17.0.2",
    "react-dom": "^17.0.2",
    "react-helmet": "^6.1.0",
    "react-intl": "5.20.2",
    "react-router": "^5.2.0",
    "react-router-dom": "5.2.0",
    "styled-components": "^5.2.3",
    "whatwg-fetch": "^3.6.2"
  },
  "devDependencies": {
    "@babel/core": "7.14.0",
    "@babel/plugin-proposal-class-properties": "7.13.0",
    "@babel/plugin-proposal-export-default-from": "7.14.5",
    "@babel/plugin-proposal-function-bind": "7.14.5",
    "@babel/plugin-transform-runtime": "7.13.15",
    "@babel/preset-env": "7.14.0",
    "@babel/preset-react": "7.13.13",
    "@babel/runtime": "7.14.0",
    "@storybook/addon-actions": "^6.3.7",
    "@storybook/addon-essentials": "^6.3.7",
    "@storybook/addon-links": "^6.3.7",
    "@storybook/builder-webpack5": "^6.3.7",
    "@storybook/manager-webpack5": "^6.3.7",
    "@storybook/react": "^6.3.7",
    "@strapi/design-system": "0.0.1-alpha.70",
    "@strapi/icons": "0.0.1-alpha.70",
    "babel-loader": "^8.2.2",
    "cross-env": "^7.0.3",
    "date-fns": "2.22.1",
    "enzyme": "3.9.0",
    "enzyme-adapter-react-16": "1.15.6",
    "rimraf": "3.0.2"
  },
  "peerDependencies": {
    "formik": "^2.2.6",
    "immer": "9.0.6",
    "qs": "6.10.1",
    "react-select": "^4.0.2"
  },
  "engines": {
    "node": ">=12.x.x <=16.x.x",
    "npm": ">=6.0.0"
  }
}<|MERGE_RESOLUTION|>--- conflicted
+++ resolved
@@ -32,15 +32,10 @@
     "build:development": "cross-env NODE_ENV=development webpack-cli",
     "build:production": "cross-env NODE_ENV=production webpack-cli",
     "create:index": "node ./createBuildIndex.js",
-<<<<<<< HEAD
-    "watch": "yarn create:index && cross-env NODE_ENV=development webpack-cli -w",
+    "prepublishOnly": "npm run build",
+    "storybook": "start-storybook -p 6006",
     "test:front": "jest --config ./jest.config.front.js",
     "test:front:watch": "jest --config ./jest.config.front.js --watchAll",
-=======
-    "prepublishOnly": "npm run build",
->>>>>>> 314a2952
-    "storybook": "start-storybook -p 6006",
-    "test": "echo \"no tests yet\"",
     "watch": "yarn create:index && cross-env NODE_ENV=development webpack-cli -w"
   },
   "dependencies": {
