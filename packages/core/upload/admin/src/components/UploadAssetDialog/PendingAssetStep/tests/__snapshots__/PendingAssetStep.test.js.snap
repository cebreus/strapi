// Jest Snapshot v1, https://goo.gl/fbAQLP

exports[`PendingAssetStep snapshots the component with valid cards 1`] = `
<<<<<<< HEAD
.c55 {
=======
.c54 {
>>>>>>> c6d87598
  border: 0;
  -webkit-clip: rect(0 0 0 0);
  clip: rect(0 0 0 0);
  height: 1px;
  margin: -1px;
  overflow: hidden;
  padding: 0;
  position: absolute;
  width: 1px;
}

.c8 {
  border: 0;
  -webkit-clip: rect(0 0 0 0);
  clip: rect(0 0 0 0);
  height: 1px;
  margin: -1px;
  overflow: hidden;
  padding: 0;
  position: absolute;
  width: 1px;
}

.c1 {
  background: #f6f6f9;
  padding-top: 16px;
  padding-right: 20px;
  padding-bottom: 16px;
  padding-left: 20px;
}

.c9 {
  padding: 32px;
}

.c20 {
  background: #ffffff;
  border-radius: 4px;
  border-style: solid;
  border-width: 1px;
  border-color: #eaeaef;
  box-shadow: 0px 1px 4px rgba(33,33,52,0.1);
  height: 100%;
}

.c24 {
  position: start;
}

.c29 {
  position: end;
}

.c35 {
  padding-top: 8px;
  padding-right: 12px;
  padding-bottom: 8px;
  padding-left: 12px;
}

.c38 {
  padding-top: 4px;
}

<<<<<<< HEAD
.c41 {
  background: #f6f6f9;
  padding: 4px;
  border-radius: 4px;
  min-width: 20px;
}

.c45 {
=======
.c37 {
  padding-top: 4px;
  -webkit-box-flex: 1;
  -webkit-flex-grow: 1;
  -ms-flex-positive: 1;
  flex-grow: 1;
}

.c39 {
  background: #eaeaef;
  padding-right: 8px;
  padding-left: 8px;
  min-width: 20px;
}

.c44 {
>>>>>>> c6d87598
  width: 100%;
  height: 5.5rem;
}

<<<<<<< HEAD
.c49 {
=======
.c48 {
>>>>>>> c6d87598
  background: #32324d;
  color: #ffffff;
  padding: 4px;
  border-radius: 4px;
}

.c3 {
  -webkit-align-items: center;
  -webkit-box-align: center;
  -ms-flex-align: center;
  align-items: center;
  display: -webkit-box;
  display: -webkit-flex;
  display: -ms-flexbox;
  display: flex;
  -webkit-flex-direction: row;
  -ms-flex-direction: row;
  flex-direction: row;
  -webkit-box-pack: justify;
  -webkit-justify-content: space-between;
  -ms-flex-pack: justify;
  justify-content: space-between;
}

.c11 {
  -webkit-align-items: stretch;
  -webkit-box-align: stretch;
  -ms-flex-align: stretch;
  align-items: stretch;
  display: -webkit-box;
  display: -webkit-flex;
  display: -ms-flexbox;
  display: flex;
  -webkit-flex-direction: column;
  -ms-flex-direction: column;
  flex-direction: column;
}

.c22 {
  -webkit-align-items: center;
  -webkit-box-align: center;
  -ms-flex-align: center;
  align-items: center;
  display: -webkit-box;
  display: -webkit-flex;
  display: -ms-flexbox;
  display: flex;
  -webkit-flex-direction: row;
  -ms-flex-direction: row;
  flex-direction: row;
  -webkit-box-pack: center;
  -webkit-justify-content: center;
  -ms-flex-pack: center;
  justify-content: center;
}

.c25 {
  -webkit-align-items: center;
  -webkit-box-align: center;
  -ms-flex-align: center;
  align-items: center;
  display: -webkit-box;
  display: -webkit-flex;
  display: -ms-flexbox;
  display: flex;
  -webkit-flex-direction: row;
  -ms-flex-direction: row;
  flex-direction: row;
}

.c36 {
  -webkit-align-items: flex-start;
  -webkit-box-align: flex-start;
  -ms-flex-align: flex-start;
  align-items: flex-start;
  display: -webkit-box;
  display: -webkit-flex;
  display: -ms-flexbox;
  display: flex;
  -webkit-flex-direction: row;
  -ms-flex-direction: row;
  flex-direction: row;
}

<<<<<<< HEAD
.c42 {
=======
.c40 {
>>>>>>> c6d87598
  -webkit-align-items: center;
  -webkit-box-align: center;
  -ms-flex-align: center;
  align-items: center;
  display: -webkit-inline-box;
  display: -webkit-inline-flex;
  display: -ms-inline-flexbox;
  display: inline-flex;
  -webkit-flex-direction: row;
  -ms-flex-direction: row;
  flex-direction: row;
  -webkit-box-pack: center;
  -webkit-justify-content: center;
  -ms-flex-pack: center;
  justify-content: center;
}

.c5 {
  font-size: 0.875rem;
  line-height: 1.43;
  font-weight: 600;
  color: #32324d;
}

.c14 {
  font-size: 0.75rem;
  line-height: 1.33;
  font-weight: 600;
  color: #32324d;
}

.c15 {
  font-size: 0.75rem;
  line-height: 1.33;
  color: #666687;
}

.c17 {
  font-size: 0.75rem;
  line-height: 1.33;
  font-weight: 600;
  line-height: 1.14;
  color: #32324d;
}

<<<<<<< HEAD
.c44 {
=======
.c43 {
>>>>>>> c6d87598
  font-weight: 600;
  font-size: 0.6875rem;
  line-height: 1.45;
  text-transform: uppercase;
  color: #666687;
}

<<<<<<< HEAD
.c51 {
=======
.c50 {
>>>>>>> c6d87598
  font-size: 0.75rem;
  line-height: 1.33;
  color: #ffffff;
}

.c12 > * {
  margin-top: 0;
  margin-bottom: 0;
}

.c12 > * + * {
  margin-top: 32px;
}

.c13 > * {
  margin-top: 0;
  margin-bottom: 0;
}

.c26 > * {
  margin-left: 0;
  margin-right: 0;
}

.c26 > * + * {
  margin-left: 8px;
}

.c6 {
  display: -webkit-box;
  display: -webkit-flex;
  display: -ms-flexbox;
  display: flex;
  cursor: pointer;
  padding: 8px;
  border-radius: 4px;
  background: #ffffff;
  border: 1px solid #dcdce4;
  position: relative;
  outline: none;
}

.c6 svg {
  height: 12px;
  width: 12px;
}

.c6 svg > g,
.c6 svg path {
  fill: #ffffff;
}

.c6[aria-disabled='true'] {
  pointer-events: none;
}

.c6:after {
  -webkit-transition-property: all;
  transition-property: all;
  -webkit-transition-duration: 0.2s;
  transition-duration: 0.2s;
  border-radius: 8px;
  content: '';
  position: absolute;
  top: -4px;
  bottom: -4px;
  left: -4px;
  right: -4px;
  border: 2px solid transparent;
}

.c6:focus-visible {
  outline: none;
}

.c6:focus-visible:after {
  border-radius: 8px;
  content: '';
  position: absolute;
  top: -5px;
  bottom: -5px;
  left: -5px;
  right: -5px;
  border: 2px solid #4945ff;
}

.c16 {
  -webkit-align-items: center;
  -webkit-box-align: center;
  -ms-flex-align: center;
  align-items: center;
  background-color: #4945ff;
  border: 1px solid #4945ff;
  height: 2rem;
  padding-left: 16px;
  padding-right: 16px;
}

.c16 .c0 {
  display: -webkit-box;
  display: -webkit-flex;
  display: -ms-flexbox;
  display: flex;
  -webkit-align-items: center;
  -webkit-box-align: center;
  -ms-flex-align: center;
  align-items: center;
}

.c16 .c4 {
  color: #ffffff;
}

.c16[aria-disabled='true'] {
  border: 1px solid #dcdce4;
  background: #eaeaef;
}

.c16[aria-disabled='true'] .c4 {
  color: #666687;
}

.c16[aria-disabled='true'] svg > g,
.c16[aria-disabled='true'] svg path {
  fill: #666687;
}

.c16[aria-disabled='true']:active {
  border: 1px solid #dcdce4;
  background: #eaeaef;
}

.c16[aria-disabled='true']:active .c4 {
  color: #666687;
}

.c16[aria-disabled='true']:active svg > g,
.c16[aria-disabled='true']:active svg path {
  fill: #666687;
}

.c16:hover {
  border: 1px solid #7b79ff;
  background: #7b79ff;
}

.c16:active {
  border: 1px solid #4945ff;
  background: #4945ff;
}

.c16 svg > g,
.c16 svg path {
  fill: #ffffff;
}

<<<<<<< HEAD
.c54 {
=======
.c53 {
>>>>>>> c6d87598
  -webkit-align-items: center;
  -webkit-box-align: center;
  -ms-flex-align: center;
  align-items: center;
  background-color: #4945ff;
  border: 1px solid #4945ff;
  height: 2rem;
  padding-left: 16px;
  padding-right: 16px;
  border: 1px solid #dcdce4;
  background: #ffffff;
}

<<<<<<< HEAD
.c54 .c0 {
=======
.c53 .c0 {
>>>>>>> c6d87598
  display: -webkit-box;
  display: -webkit-flex;
  display: -ms-flexbox;
  display: flex;
  -webkit-align-items: center;
  -webkit-box-align: center;
  -ms-flex-align: center;
  align-items: center;
}

<<<<<<< HEAD
.c54 .c4 {
  color: #ffffff;
}

.c54[aria-disabled='true'] {
=======
.c53 .c4 {
  color: #ffffff;
}

.c53[aria-disabled='true'] {
>>>>>>> c6d87598
  border: 1px solid #dcdce4;
  background: #eaeaef;
}

<<<<<<< HEAD
.c54[aria-disabled='true'] .c4 {
  color: #666687;
}

.c54[aria-disabled='true'] svg > g,
.c54[aria-disabled='true'] svg path {
  fill: #666687;
}

.c54[aria-disabled='true']:active {
=======
.c53[aria-disabled='true'] .c4 {
  color: #666687;
}

.c53[aria-disabled='true'] svg > g,
.c53[aria-disabled='true'] svg path {
  fill: #666687;
}

.c53[aria-disabled='true']:active {
>>>>>>> c6d87598
  border: 1px solid #dcdce4;
  background: #eaeaef;
}

<<<<<<< HEAD
.c54[aria-disabled='true']:active .c4 {
  color: #666687;
}

.c54[aria-disabled='true']:active svg > g,
.c54[aria-disabled='true']:active svg path {
  fill: #666687;
}

.c54:hover {
  background-color: #f6f6f9;
}

.c54:active {
  background-color: #eaeaef;
}

.c54 .c4 {
  color: #32324d;
}

.c54 svg > g,
.c54 svg path {
=======
.c53[aria-disabled='true']:active .c4 {
  color: #666687;
}

.c53[aria-disabled='true']:active svg > g,
.c53[aria-disabled='true']:active svg path {
  fill: #666687;
}

.c53:hover {
  background-color: #f6f6f9;
}

.c53:active {
  background-color: #eaeaef;
}

.c53 .c4 {
  color: #32324d;
}

.c53 svg > g,
.c53 svg path {
>>>>>>> c6d87598
  fill: #32324d;
}

.c28 {
  margin: 0;
  height: 18px;
  min-width: 18px;
  border-radius: 4px;
  border: 1px solid #c0c0cf;
  -webkit-appearance: none;
  background-color: #ffffff;
  cursor: pointer;
}

.c28:checked {
  background-color: #4945ff;
  border: 1px solid #4945ff;
}

.c28:checked:after {
  content: '';
  display: block;
  position: relative;
  background: url(data:image/svg+xml;base64,PHN2ZyB3aWR0aD0iMTAiIGhlaWdodD0iOCIgdmlld0JveD0iMCAwIDEwIDgiIGZpbGw9Im5vbmUiIHhtbG5zPSJodHRwOi8vd3d3LnczLm9yZy8yMDAwL3N2ZyI+CiAgPHBhdGgKICAgIGQ9Ik04LjU1MzIzIDAuMzk2OTczQzguNjMxMzUgMC4zMTYzNTUgOC43NjA1MSAwLjMxNTgxMSA4LjgzOTMxIDAuMzk1NzY4TDkuODYyNTYgMS40MzQwN0M5LjkzODkzIDEuNTExNTcgOS45MzkzNSAxLjYzNTkgOS44NjM0OSAxLjcxMzlMNC4wNjQwMSA3LjY3NzI0QzMuOTg1OSA3Ljc1NzU1IDMuODU3MDcgNy43NTgwNSAzLjc3ODM0IDcuNjc4MzRMMC4xMzg2NiAzLjk5MzMzQzAuMDYxNzc5OCAzLjkxNTQ5IDAuMDYxNzEwMiAzLjc5MDMyIDAuMTM4NTA0IDMuNzEyNEwxLjE2MjEzIDIuNjczNzJDMS4yNDAzOCAyLjU5NDMyIDEuMzY4NDMgMi41OTQyMiAxLjQ0NjggMi42NzM0OEwzLjkyMTc0IDUuMTc2NDdMOC41NTMyMyAwLjM5Njk3M1oiCiAgICBmaWxsPSJ3aGl0ZSIKICAvPgo8L3N2Zz4=) no-repeat no-repeat center center;
  width: 10px;
  height: 10px;
  left: 50%;
  top: 50%;
  -webkit-transform: translateX(-50%) translateY(-50%);
  -ms-transform: translateX(-50%) translateY(-50%);
  transform: translateX(-50%) translateY(-50%);
}

.c28:checked:disabled:after {
  background: url(data:image/svg+xml;base64,PHN2ZyB3aWR0aD0iMTAiIGhlaWdodD0iOCIgdmlld0JveD0iMCAwIDEwIDgiIGZpbGw9Im5vbmUiIHhtbG5zPSJodHRwOi8vd3d3LnczLm9yZy8yMDAwL3N2ZyI+CiAgPHBhdGgKICAgIGQ9Ik04LjU1MzIzIDAuMzk2OTczQzguNjMxMzUgMC4zMTYzNTUgOC43NjA1MSAwLjMxNTgxMSA4LjgzOTMxIDAuMzk1NzY4TDkuODYyNTYgMS40MzQwN0M5LjkzODkzIDEuNTExNTcgOS45MzkzNSAxLjYzNTkgOS44NjM0OSAxLjcxMzlMNC4wNjQwMSA3LjY3NzI0QzMuOTg1OSA3Ljc1NzU1IDMuODU3MDcgNy43NTgwNSAzLjc3ODM0IDcuNjc4MzRMMC4xMzg2NiAzLjk5MzMzQzAuMDYxNzc5OCAzLjkxNTQ5IDAuMDYxNzEwMiAzLjc5MDMyIDAuMTM4NTA0IDMuNzEyNEwxLjE2MjEzIDIuNjczNzJDMS4yNDAzOCAyLjU5NDMyIDEuMzY4NDMgMi41OTQyMiAxLjQ0NjggMi42NzM0OEwzLjkyMTc0IDUuMTc2NDdMOC41NTMyMyAwLjM5Njk3M1oiCiAgICBmaWxsPSIjOEU4RUE5IgogIC8+Cjwvc3ZnPg==) no-repeat no-repeat center center;
}

.c28:disabled {
  background-color: #dcdce4;
  border: 1px solid #c0c0cf;
}

.c28:indeterminate {
  background-color: #4945ff;
  border: 1px solid #4945ff;
}

.c28:indeterminate:after {
  content: '';
  display: block;
  position: relative;
  color: white;
  height: 2px;
  width: 10px;
  background-color: #ffffff;
  left: 50%;
  top: 50%;
  -webkit-transform: translateX(-50%) translateY(-50%);
  -ms-transform: translateX(-50%) translateY(-50%);
  transform: translateX(-50%) translateY(-50%);
}

.c28:indeterminate:disabled {
  background-color: #dcdce4;
  border: 1px solid #c0c0cf;
}

.c28:indeterminate:disabled:after {
  background-color: #8e8ea9;
}

.c7 {
  display: -webkit-box;
  display: -webkit-flex;
  display: -ms-flexbox;
  display: flex;
  -webkit-align-items: center;
  -webkit-box-align: center;
  -ms-flex-align: center;
  align-items: center;
  -webkit-box-pack: center;
  -webkit-justify-content: center;
  -ms-flex-pack: center;
  justify-content: center;
  height: 2rem;
  width: 2rem;
}

.c7 svg > g,
.c7 svg path {
  fill: #8e8ea9;
}

.c7:hover svg > g,
.c7:hover svg path {
  fill: #666687;
}

.c7:active svg > g,
.c7:active svg path {
  fill: #a5a5ba;
}

.c7[aria-disabled='true'] {
  background-color: #eaeaef;
}

.c7[aria-disabled='true'] svg path {
  fill: #666687;
}

.c2 {
  border-radius: 4px 4px 0 0;
  border-bottom: 1px solid #eaeaef;
}

<<<<<<< HEAD
.c52 {
=======
.c51 {
>>>>>>> c6d87598
  border-radius: 0 0 4px 4px;
  border-top: 1px solid #eaeaef;
}

<<<<<<< HEAD
.c53 > * + * {
=======
.c52 > * + * {
>>>>>>> c6d87598
  margin-left: 8px;
}

.c10 {
  overflow: auto;
  max-height: 60vh;
}

.c18 {
  display: grid;
  grid-template-columns: repeat(12,1fr);
  gap: 16px;
}

.c19 {
  grid-column: span 4;
  max-width: 100%;
}

.c27 {
  position: absolute;
  top: 12px;
  left: 12px;
}

.c31 {
  position: absolute;
  top: 12px;
  right: 12px;
}

.c34 {
  margin: 0;
  padding: 0;
  max-height: 100%;
  max-width: 100%;
  object-fit: contain;
}

.c33 {
  display: -webkit-box;
  display: -webkit-flex;
  display: -ms-flexbox;
  display: flex;
  -webkit-box-pack: center;
  -webkit-justify-content: center;
  -ms-flex-pack: center;
  justify-content: center;
  height: 5.5rem;
  width: 100%;
  background: repeating-conic-gradient(#f6f6f9 0% 25%,transparent 0% 50%) 50% / 20px 20px;
  border-top-left-radius: 4px;
  border-top-right-radius: 4px;
}

<<<<<<< HEAD
.c40 {
=======
.c41 {
  border-radius: 4px;
  height: 1.5rem;
}

.c38 {
>>>>>>> c6d87598
  margin-left: auto;
  -webkit-flex-shrink: 0;
  -ms-flex-negative: 0;
  flex-shrink: 0;
}

<<<<<<< HEAD
.c43 {
=======
.c42 {
>>>>>>> c6d87598
  margin-left: 4px;
}

.c37 {
  word-break: break-all;
}

.c23 {
  position: relative;
  border-bottom: 1px solid #eaeaef;
}

<<<<<<< HEAD
.c50 {
=======
.c49 {
>>>>>>> c6d87598
  position: absolute;
  bottom: 4px;
  right: 4px;
}

.c39 {
  text-transform: uppercase;
}

.c32 {
  opacity: 0;
}

.c32:focus-within {
  opacity: 1;
}

.c21 {
  cursor: pointer;
}

.c21:hover .c30 {
  opacity: 1;
}

<<<<<<< HEAD
.c48 canvas,
.c48 video {
=======
.c47 canvas,
.c47 video {
>>>>>>> c6d87598
  display: block;
  max-width: 100%;
  max-height: 5.5rem;
}

<<<<<<< HEAD
.c47 svg {
  font-size: 3rem;
}

.c46 {
=======
.c46 svg {
  font-size: 3rem;
}

.c45 {
>>>>>>> c6d87598
  border-radius: 4px 4px 0 0;
  background: linear-gradient(180deg,#ffffff 0%,#f6f6f9 121.48%);
}

@media (max-width:68.75rem) {
  .c19 {
    grid-column: span;
  }
}

@media (max-width:34.375rem) {
  .c19 {
    grid-column: span;
  }
}

<div>
  <form>
    <div
      class="c0 c1 c2"
    >
      <div
        class="c0 c3"
      >
        <h2
          class="c4 c5"
          id="title"
        >
          Add new assets
        </h2>
        <button
          aria-disabled="false"
          class="c6 c7"
          type="button"
        >
          <span
            class="c8"
          >
            Close the modal
          </span>
          <svg
            aria-hidden="true"
            fill="none"
            focusable="false"
            height="1em"
            viewBox="0 0 24 24"
            width="1em"
            xmlns="http://www.w3.org/2000/svg"
          >
            <path
              d="M24 2.417L21.583 0 12 9.583 2.417 0 0 2.417 9.583 12 0 21.583 2.417 24 12 14.417 21.583 24 24 21.583 14.417 12 24 2.417z"
              fill="#212134"
            />
          </svg>
        </button>
      </div>
    </div>
    <div
      class="c0 c9 c10"
    >
      <div
        class="c0 c11 c12"
        spacing="7"
      >
        <div
          class="c0 c3"
        >
          <div
            class="c0 c11 c13"
          >
            <span
              class="c4 c14"
            >
              3 assets ready to upload
            </span>
            <span
              class="c4 c15"
            >
              Manage the assets before adding them to the Media Library
            </span>
          </div>
          <button
            aria-disabled="false"
            class="c6 c16"
            type="button"
          >
            <span
              class="c4 c17"
            >
              Add new assets
            </span>
          </button>
        </div>
        <div
          class="c0 "
        >
          <div
            class="c0 c18"
          >
            <div
              class="c19"
            >
              <div
                class="c0 "
              >
                <article
                  aria-labelledby="card-1-title"
                  class="c0 c20 c21"
                  height="100%"
                  role="button"
                  tabindex="-1"
                >
                  <div
                    class="c0 c22 c23"
                  >
                    <div>
                      <div
                        class="c0 c24 c25 c26 c27"
                        spacing="2"
                      >
                        <div
                          class="c0 "
                        >
                          <input
                            aria-labelledby="card-1-title"
                            class="c28"
                            type="checkbox"
                          />
                        </div>
                      </div>
                    </div>
                    <div
                      class="c0 c29 c25 c26 c30 c31 c32"
                      spacing="2"
                    >
                      <span>
                        <button
                          aria-disabled="false"
                          aria-labelledby="tooltip-2"
                          class="c6 c7"
                          tabindex="0"
                          type="button"
                        >
                          <span
                            class="c8"
                          >
                            Remove from selection
                          </span>
                          <svg
                            aria-hidden="true"
                            fill="none"
                            focusable="false"
                            height="1em"
                            viewBox="0 0 24 24"
                            width="1em"
                            xmlns="http://www.w3.org/2000/svg"
                          >
                            <path
                              d="M3.236 6.149a.2.2 0 00-.197.233L6 24h12l2.96-17.618a.2.2 0 00-.196-.233H3.236zM21.8 1.983c.11 0 .2.09.2.2v1.584a.2.2 0 01-.2.2H2.2a.2.2 0 01-.2-.2V2.183c0-.11.09-.2.2-.2h5.511c.9 0 1.631-1.09 1.631-1.983h5.316c0 .894.73 1.983 1.631 1.983H21.8z"
                              fill="#32324D"
                            />
                          </svg>
                        </button>
                      </span>
                      <span>
                        <button
                          aria-disabled="false"
                          aria-labelledby="tooltip-4"
                          class="c6 c7"
                          tabindex="0"
                          type="button"
                        >
                          <span
                            class="c8"
                          >
                            Edit
                          </span>
                          <svg
                            aria-hidden="true"
                            fill="none"
                            focusable="false"
                            height="1em"
                            viewBox="0 0 24 24"
                            width="1em"
                            xmlns="http://www.w3.org/2000/svg"
                          >
                            <path
                              clip-rule="evenodd"
                              d="M23.604 3.514c.528.528.528 1.36 0 1.887l-2.622 2.607-4.99-4.99L18.6.396a1.322 1.322 0 011.887 0l3.118 3.118zM0 24v-4.99l14.2-14.2 4.99 4.99L4.99 24H0z"
                              fill="#212134"
                              fill-rule="evenodd"
                            />
                          </svg>
                        </button>
                      </span>
                    </div>
                    <div
                      class="c33"
                    >
                      <img
                        alt="something.jpg"
                        aria-hidden="true"
                        class="c34"
                        src="http://localhost:5000/CPAM.jpg"
                      />
                    </div>
                  </div>
                  <div
                    class="c0 c35"
                  >
                    <div
                      class="c0 c36"
                    >
                      <div
                        class="c0 c37"
                      >
                        <div
                          class="c0 c38"
                        >
                          <h2
                            class="c4 c14"
                            id="card-1-title"
                          >
                            something.jpg
                          </h2>
                        </div>
                        <div
                          class="c4 c15"
                        >
                          <span
                            class="c39"
                          >
                            jpg
                          </span>
                          
                        </div>
                      </div>
                      <div
<<<<<<< HEAD
                        class="c40"
                      >
                        <div
                          class="c0 c41 c42 c43"
                        >
                          <span
                            class="c4 c44"
=======
                        class="c0 c37 c25"
                      >
                        <div
                          class="c38"
                        >
                          <div
                            class="c0 c39 c40 c41 c42"
>>>>>>> c6d87598
                          >
                            <span
                              class="c4 c43"
                            >
                              Image
                            </span>
                          </div>
                        </div>
                      </div>
                    </div>
                  </div>
                </article>
              </div>
            </div>
            <div
              class="c19"
            >
              <div
                class="c0 "
              >
                <article
                  aria-labelledby="card-6-title"
                  class="c0 c20 c21"
                  height="100%"
                  role="button"
                  tabindex="-1"
                >
                  <div
                    class="c0 c22 c23"
                  >
                    <div>
                      <div
                        class="c0 c24 c25 c26 c27"
                        spacing="2"
                      >
                        <div
                          class="c0 "
                        >
                          <input
                            aria-labelledby="card-6-title"
                            class="c28"
                            type="checkbox"
                          />
                        </div>
                      </div>
                    </div>
                    <div
                      class="c0 c29 c25 c26 c30 c31 c32"
                      spacing="2"
                    >
                      <span>
                        <button
                          aria-disabled="false"
                          aria-labelledby="tooltip-7"
                          class="c6 c7"
                          tabindex="0"
                          type="button"
                        >
                          <span
                            class="c8"
                          >
                            Remove from selection
                          </span>
                          <svg
                            aria-hidden="true"
                            fill="none"
                            focusable="false"
                            height="1em"
                            viewBox="0 0 24 24"
                            width="1em"
                            xmlns="http://www.w3.org/2000/svg"
                          >
                            <path
                              d="M3.236 6.149a.2.2 0 00-.197.233L6 24h12l2.96-17.618a.2.2 0 00-.196-.233H3.236zM21.8 1.983c.11 0 .2.09.2.2v1.584a.2.2 0 01-.2.2H2.2a.2.2 0 01-.2-.2V2.183c0-.11.09-.2.2-.2h5.511c.9 0 1.631-1.09 1.631-1.983h5.316c0 .894.73 1.983 1.631 1.983H21.8z"
                              fill="#32324D"
                            />
                          </svg>
                        </button>
                      </span>
                      <span>
                        <button
                          aria-disabled="false"
                          aria-labelledby="tooltip-9"
                          class="c6 c7"
                          tabindex="0"
                          type="button"
                        >
                          <span
                            class="c8"
                          >
                            Edit
                          </span>
                          <svg
                            aria-hidden="true"
                            fill="none"
                            focusable="false"
                            height="1em"
                            viewBox="0 0 24 24"
                            width="1em"
                            xmlns="http://www.w3.org/2000/svg"
                          >
                            <path
                              clip-rule="evenodd"
                              d="M23.604 3.514c.528.528.528 1.36 0 1.887l-2.622 2.607-4.99-4.99L18.6.396a1.322 1.322 0 011.887 0l3.118 3.118zM0 24v-4.99l14.2-14.2 4.99 4.99L4.99 24H0z"
                              fill="#212134"
                              fill-rule="evenodd"
                            />
                          </svg>
                        </button>
                      </span>
                    </div>
                    <div
<<<<<<< HEAD
                      class="c0 c45 c22 c46"
=======
                      class="c0 c44 c22 c45"
>>>>>>> c6d87598
                      height="5.5rem"
                      width="100%"
                    >
                      <span
<<<<<<< HEAD
                        class="c47"
=======
                        class="c46"
>>>>>>> c6d87598
                      >
                        <svg
                          aria-label="something.pdf"
                          fill="none"
                          height="1em"
                          viewBox="0 0 24 33"
                          width="1em"
                          xmlns="http://www.w3.org/2000/svg"
                        >
                          <path
                            d="M23.305 8.126L16.39.749c-.443-.472-1.043-.741-1.643-.741H2.337c-.632 0-1.2.27-1.642.74A2.529 2.529 0 000 2.5v27.015c0 1.381 1.042 2.493 2.337 2.493h19.326c1.295 0 2.337-1.112 2.337-2.493V9.877c0-.64-.253-1.28-.695-1.751zm-1.326.606h-5.116c-.568 0-1.042-.505-1.042-1.112V2.197l6.158 6.535zm-.316 21.827H2.337c-.537 0-.98-.471-.98-1.044V2.5c0-.269.096-.538.285-.74a.949.949 0 01.695-.304h12.126V7.62c0 1.415 1.074 2.56 2.4 2.56h5.78v19.335c0 .573-.443 1.044-.98 1.044z"
                            fill="#D9822F"
                          />
                          <path
                            clip-rule="evenodd"
                            d="M13.964 20.095c.344.252.781.522 1.312.811a16.714 16.714 0 011.827-.1c1.53 0 2.451.236 2.764.709.166.212.177.463.031.753 0 .01-.005.02-.016.029l-.03.029v.014c-.063.367-.433.55-1.11.55-.5 0-1.098-.096-1.795-.29a11.908 11.908 0 01-2.03-.767c-2.3.232-4.341.633-6.121 1.202-1.593 2.53-2.852 3.795-3.779 3.795a.965.965 0 01-.437-.102l-.375-.174a1.668 1.668 0 00-.093-.072c-.105-.096-.136-.27-.094-.521.094-.386.385-.828.874-1.325.49-.498 1.177-.963 2.061-1.398.146-.087.266-.058.36.087.02.02.03.039.03.058a34.703 34.703 0 001.672-2.853c.707-1.313 1.249-2.578 1.623-3.794a10.952 10.952 0 01-.476-2.31c-.067-.748-.034-1.364.102-1.847.114-.386.333-.579.655-.579h.344c.24 0 .422.072.547.217.187.203.234.531.14.985a.307.307 0 01-.062.116.35.35 0 01.015.116v.434c-.02 1.188-.093 2.115-.218 2.78.572 1.584 1.332 2.733 2.28 3.447zM4.97 26.047c.542-.232 1.255-.995 2.14-2.289-.531.387-.987.792-1.367 1.217-.38.425-.637.782-.773 1.072zm6.183-11.412c-.135-.868-.125-1.506.032-1.911v-.03c.01-.009.015-.019.015-.028a.798.798 0 01.203.521c0 .01.005.024.016.044 0 .01.005.019.015.029a.317.317 0 00-.062.116c-.073.386-.11.593-.11.622l-.109.637zm-1.904 7.66a24.288 24.288 0 014.434-1.173 2.398 2.398 0 01-.203-.137 2.761 2.761 0 01-.25-.196c-.79-.647-1.452-1.496-1.983-2.549-.28.83-.713 1.782-1.296 2.854-.312.54-.546.94-.702 1.201zm7.9-.58c1.208 0 1.937.117 2.187.349.02.019.031.033.031.043-.042.01-.135.014-.281.014-.5 0-1.145-.135-1.936-.405z"
                            fill="#D9822F"
                            fill-rule="evenodd"
                          />
                        </svg>
                      </span>
                    </div>
                  </div>
                  <div
                    class="c0 c35"
                  >
                    <div
                      class="c0 c36"
                    >
                      <div
                        class="c0 c37"
                      >
                        <div
                          class="c0 c38"
                        >
                          <h2
                            class="c4 c14"
                            id="card-6-title"
                          >
                            something.pdf
                          </h2>
                        </div>
                        <div
                          class="c4 c15"
                        >
                          <span
                            class="c39"
                          >
                            pdf
                          </span>
                          
                        </div>
                      </div>
                      <div
<<<<<<< HEAD
                        class="c40"
                      >
                        <div
                          class="c0 c41 c42 c43"
                        >
                          <span
                            class="c4 c44"
=======
                        class="c0 c37 c25"
                      >
                        <div
                          class="c38"
                        >
                          <div
                            class="c0 c39 c40 c41 c42"
>>>>>>> c6d87598
                          >
                            <span
                              class="c4 c43"
                            >
                              Doc
                            </span>
                          </div>
                        </div>
                      </div>
                    </div>
                  </div>
                </article>
              </div>
            </div>
            <div
              class="c19"
            >
              <div
                class="c0 "
              >
                <article
                  aria-labelledby="card-11-title"
                  class="c0 c20 c21"
                  height="100%"
                  role="button"
                  tabindex="-1"
                >
                  <div
                    class="c0 c22 c23"
                  >
                    <div>
                      <div
                        class="c0 c24 c25 c26 c27"
                        spacing="2"
                      >
                        <div
                          class="c0 "
                        >
                          <input
                            aria-labelledby="card-11-title"
                            class="c28"
                            type="checkbox"
                          />
                        </div>
                      </div>
                    </div>
                    <div
                      class="c0 c29 c25 c26 c30 c31 c32"
                      spacing="2"
                    >
                      <span>
                        <button
                          aria-disabled="false"
                          aria-labelledby="tooltip-12"
                          class="c6 c7"
                          tabindex="0"
                          type="button"
                        >
                          <span
                            class="c8"
                          >
                            Remove from selection
                          </span>
                          <svg
                            aria-hidden="true"
                            fill="none"
                            focusable="false"
                            height="1em"
                            viewBox="0 0 24 24"
                            width="1em"
                            xmlns="http://www.w3.org/2000/svg"
                          >
                            <path
                              d="M3.236 6.149a.2.2 0 00-.197.233L6 24h12l2.96-17.618a.2.2 0 00-.196-.233H3.236zM21.8 1.983c.11 0 .2.09.2.2v1.584a.2.2 0 01-.2.2H2.2a.2.2 0 01-.2-.2V2.183c0-.11.09-.2.2-.2h5.511c.9 0 1.631-1.09 1.631-1.983h5.316c0 .894.73 1.983 1.631 1.983H21.8z"
                              fill="#32324D"
                            />
                          </svg>
                        </button>
                      </span>
                      <span>
                        <button
                          aria-disabled="false"
                          aria-labelledby="tooltip-14"
                          class="c6 c7"
                          tabindex="0"
                          type="button"
                        >
                          <span
                            class="c8"
                          >
                            Edit
                          </span>
                          <svg
                            aria-hidden="true"
                            fill="none"
                            focusable="false"
                            height="1em"
                            viewBox="0 0 24 24"
                            width="1em"
                            xmlns="http://www.w3.org/2000/svg"
                          >
                            <path
                              clip-rule="evenodd"
                              d="M23.604 3.514c.528.528.528 1.36 0 1.887l-2.622 2.607-4.99-4.99L18.6.396a1.322 1.322 0 011.887 0l3.118 3.118zM0 24v-4.99l14.2-14.2 4.99 4.99L4.99 24H0z"
                              fill="#212134"
                              fill-rule="evenodd"
                            />
                          </svg>
                        </button>
                      </span>
                    </div>
                    <div
                      class="c33"
                    >
                      <div
                        class="c0 c25"
                      >
                        <div
<<<<<<< HEAD
                          class="c0 c48"
=======
                          class="c0 c47"
>>>>>>> c6d87598
                        >
                          <figure
                            class="c0 "
                          >
                            <video
                              crossorigin="anonymous"
                              src="http://localhost:5000/mov_bbb.mp4"
                            >
                              <source
                                type="video/mp4"
                              />
                            </video>
                            <figcaption
                              class="c8"
                            >
                              something.mp4
                            </figcaption>
                          </figure>
                        </div>
                      </div>
                    </div>
                    <time
<<<<<<< HEAD
                      class="c0 c49 c50"
                    >
                      <span
                        class="c4 c51"
=======
                      class="c0 c48 c49"
                    >
                      <span
                        class="c4 c50"
>>>>>>> c6d87598
                      >
                        ...
                      </span>
                    </time>
                  </div>
                  <div
                    class="c0 c35"
                  >
                    <div
                      class="c0 c36"
                    >
                      <div
                        class="c0 c37"
                      >
                        <div
                          class="c0 c38"
                        >
                          <h2
                            class="c4 c14"
                            id="card-11-title"
                          >
                            something.mp4
                          </h2>
                        </div>
                        <div
                          class="c4 c15"
                        >
                          <span
                            class="c39"
                          >
                            mp4
                          </span>
                          
                        </div>
                      </div>
                      <div
<<<<<<< HEAD
                        class="c40"
                      >
                        <div
                          class="c0 c41 c42 c43"
                        >
                          <span
                            class="c4 c44"
=======
                        class="c0 c37 c25"
                      >
                        <div
                          class="c38"
                        >
                          <div
                            class="c0 c39 c40 c41 c42"
>>>>>>> c6d87598
                          >
                            <span
                              class="c4 c43"
                            >
                              Video
                            </span>
                          </div>
                        </div>
                      </div>
                    </div>
                  </div>
                </article>
              </div>
            </div>
          </div>
        </div>
      </div>
    </div>
    <div
<<<<<<< HEAD
      class="c0 c1 c52"
=======
      class="c0 c1 c51"
>>>>>>> c6d87598
    >
      <div
        class="c0 c3"
      >
        <div
<<<<<<< HEAD
          class="c0 c25 c53"
        >
          <button
            aria-disabled="false"
            class="c6 c54"
=======
          class="c0 c25 c52"
        >
          <button
            aria-disabled="false"
            class="c6 c53"
>>>>>>> c6d87598
            type="button"
          >
            <span
              class="c4 c17"
            >
              cancel
            </span>
          </button>
        </div>
        <div
<<<<<<< HEAD
          class="c0 c25 c53"
=======
          class="c0 c25 c52"
>>>>>>> c6d87598
        >
          <button
            aria-disabled="false"
            class="c6 c16"
            type="submit"
          >
            <span
              class="c4 c17"
            >
              Upload 3 assets to the library
            </span>
          </button>
        </div>
      </div>
    </div>
  </form>
  <div
<<<<<<< HEAD
    class="c55"
=======
    class="c54"
>>>>>>> c6d87598
  >
    <p
      aria-live="polite"
      aria-relevant="all"
      id="live-region-log"
      role="log"
    />
    <p
      aria-live="polite"
      aria-relevant="all"
      id="live-region-status"
      role="status"
    />
    <p
      aria-live="assertive"
      aria-relevant="all"
      id="live-region-alert"
      role="alert"
    />
  </div>
</div>
`;<|MERGE_RESOLUTION|>--- conflicted
+++ resolved
@@ -1,11 +1,7 @@
 // Jest Snapshot v1, https://goo.gl/fbAQLP
 
 exports[`PendingAssetStep snapshots the component with valid cards 1`] = `
-<<<<<<< HEAD
-.c55 {
-=======
-.c54 {
->>>>>>> c6d87598
+.c57 {
   border: 0;
   -webkit-clip: rect(0 0 0 0);
   clip: rect(0 0 0 0);
@@ -70,17 +66,7 @@
   padding-top: 4px;
 }
 
-<<<<<<< HEAD
-.c41 {
-  background: #f6f6f9;
-  padding: 4px;
-  border-radius: 4px;
-  min-width: 20px;
-}
-
-.c45 {
-=======
-.c37 {
+.c40 {
   padding-top: 4px;
   -webkit-box-flex: 1;
   -webkit-flex-grow: 1;
@@ -88,24 +74,19 @@
   flex-grow: 1;
 }
 
-.c39 {
+.c42 {
   background: #eaeaef;
   padding-right: 8px;
   padding-left: 8px;
   min-width: 20px;
 }
 
-.c44 {
->>>>>>> c6d87598
+.c47 {
   width: 100%;
   height: 5.5rem;
 }
 
-<<<<<<< HEAD
-.c49 {
-=======
-.c48 {
->>>>>>> c6d87598
+.c51 {
   background: #32324d;
   color: #ffffff;
   padding: 4px;
@@ -190,11 +171,7 @@
   flex-direction: row;
 }
 
-<<<<<<< HEAD
-.c42 {
-=======
-.c40 {
->>>>>>> c6d87598
+.c43 {
   -webkit-align-items: center;
   -webkit-box-align: center;
   -ms-flex-align: center;
@@ -240,11 +217,7 @@
   color: #32324d;
 }
 
-<<<<<<< HEAD
-.c44 {
-=======
-.c43 {
->>>>>>> c6d87598
+.c46 {
   font-weight: 600;
   font-size: 0.6875rem;
   line-height: 1.45;
@@ -252,11 +225,7 @@
   color: #666687;
 }
 
-<<<<<<< HEAD
-.c51 {
-=======
-.c50 {
->>>>>>> c6d87598
+.c53 {
   font-size: 0.75rem;
   line-height: 1.33;
   color: #ffffff;
@@ -413,11 +382,7 @@
   fill: #ffffff;
 }
 
-<<<<<<< HEAD
-.c54 {
-=======
-.c53 {
->>>>>>> c6d87598
+.c56 {
   -webkit-align-items: center;
   -webkit-box-align: center;
   -ms-flex-align: center;
@@ -431,11 +396,7 @@
   background: #ffffff;
 }
 
-<<<<<<< HEAD
-.c54 .c0 {
-=======
-.c53 .c0 {
->>>>>>> c6d87598
+.c56 .c0 {
   display: -webkit-box;
   display: -webkit-flex;
   display: -ms-flexbox;
@@ -446,99 +407,52 @@
   align-items: center;
 }
 
-<<<<<<< HEAD
-.c54 .c4 {
+.c56 .c4 {
   color: #ffffff;
 }
 
-.c54[aria-disabled='true'] {
-=======
-.c53 .c4 {
-  color: #ffffff;
-}
-
-.c53[aria-disabled='true'] {
->>>>>>> c6d87598
+.c56[aria-disabled='true'] {
   border: 1px solid #dcdce4;
   background: #eaeaef;
 }
 
-<<<<<<< HEAD
-.c54[aria-disabled='true'] .c4 {
+.c56[aria-disabled='true'] .c4 {
   color: #666687;
 }
 
-.c54[aria-disabled='true'] svg > g,
-.c54[aria-disabled='true'] svg path {
+.c56[aria-disabled='true'] svg > g,
+.c56[aria-disabled='true'] svg path {
   fill: #666687;
 }
 
-.c54[aria-disabled='true']:active {
-=======
-.c53[aria-disabled='true'] .c4 {
-  color: #666687;
-}
-
-.c53[aria-disabled='true'] svg > g,
-.c53[aria-disabled='true'] svg path {
-  fill: #666687;
-}
-
-.c53[aria-disabled='true']:active {
->>>>>>> c6d87598
+.c56[aria-disabled='true']:active {
   border: 1px solid #dcdce4;
   background: #eaeaef;
 }
 
-<<<<<<< HEAD
-.c54[aria-disabled='true']:active .c4 {
+.c56[aria-disabled='true']:active .c4 {
   color: #666687;
 }
 
-.c54[aria-disabled='true']:active svg > g,
-.c54[aria-disabled='true']:active svg path {
+.c56[aria-disabled='true']:active svg > g,
+.c56[aria-disabled='true']:active svg path {
   fill: #666687;
 }
 
-.c54:hover {
+.c56:hover {
   background-color: #f6f6f9;
 }
 
-.c54:active {
+.c56:active {
   background-color: #eaeaef;
 }
 
-.c54 .c4 {
+.c56 .c4 {
   color: #32324d;
 }
 
-.c54 svg > g,
-.c54 svg path {
-=======
-.c53[aria-disabled='true']:active .c4 {
-  color: #666687;
-}
-
-.c53[aria-disabled='true']:active svg > g,
-.c53[aria-disabled='true']:active svg path {
-  fill: #666687;
-}
-
-.c53:hover {
-  background-color: #f6f6f9;
-}
-
-.c53:active {
-  background-color: #eaeaef;
-}
-
-.c53 .c4 {
-  color: #32324d;
-}
-
-.c53 svg > g,
-.c53 svg path {
->>>>>>> c6d87598
+.c56 svg > g,
+.c56 svg path {
   fill: #32324d;
 }
 
@@ -655,20 +569,12 @@
   border-bottom: 1px solid #eaeaef;
 }
 
-<<<<<<< HEAD
-.c52 {
-=======
-.c51 {
->>>>>>> c6d87598
+.c54 {
   border-radius: 0 0 4px 4px;
   border-top: 1px solid #eaeaef;
 }
 
-<<<<<<< HEAD
-.c53 > * + * {
-=======
-.c52 > * + * {
->>>>>>> c6d87598
+.c55 > * + * {
   margin-left: 8px;
 }
 
@@ -724,27 +630,19 @@
   border-top-right-radius: 4px;
 }
 
-<<<<<<< HEAD
-.c40 {
-=======
-.c41 {
+.c44 {
   border-radius: 4px;
   height: 1.5rem;
 }
 
-.c38 {
->>>>>>> c6d87598
+.c41 {
   margin-left: auto;
   -webkit-flex-shrink: 0;
   -ms-flex-negative: 0;
   flex-shrink: 0;
 }
 
-<<<<<<< HEAD
-.c43 {
-=======
-.c42 {
->>>>>>> c6d87598
+.c45 {
   margin-left: 4px;
 }
 
@@ -757,11 +655,7 @@
   border-bottom: 1px solid #eaeaef;
 }
 
-<<<<<<< HEAD
-.c50 {
-=======
-.c49 {
->>>>>>> c6d87598
+.c52 {
   position: absolute;
   bottom: 4px;
   right: 4px;
@@ -787,31 +681,18 @@
   opacity: 1;
 }
 
-<<<<<<< HEAD
-.c48 canvas,
-.c48 video {
-=======
-.c47 canvas,
-.c47 video {
->>>>>>> c6d87598
+.c50 canvas,
+.c50 video {
   display: block;
   max-width: 100%;
   max-height: 5.5rem;
 }
 
-<<<<<<< HEAD
-.c47 svg {
+.c49 svg {
   font-size: 3rem;
 }
 
-.c46 {
-=======
-.c46 svg {
-  font-size: 3rem;
-}
-
-.c45 {
->>>>>>> c6d87598
+.c48 {
   border-radius: 4px 4px 0 0;
   background: linear-gradient(180deg,#ffffff 0%,#f6f6f9 121.48%);
 }
@@ -1050,26 +931,16 @@
                         </div>
                       </div>
                       <div
-<<<<<<< HEAD
-                        class="c40"
+                        class="c0 c40 c25"
                       >
                         <div
-                          class="c0 c41 c42 c43"
-                        >
-                          <span
-                            class="c4 c44"
-=======
-                        class="c0 c37 c25"
-                      >
-                        <div
-                          class="c38"
+                          class="c41"
                         >
                           <div
-                            class="c0 c39 c40 c41 c42"
->>>>>>> c6d87598
+                            class="c0 c42 c43 c44 c45"
                           >
                             <span
-                              class="c4 c43"
+                              class="c4 c46"
                             >
                               Image
                             </span>
@@ -1179,20 +1050,12 @@
                       </span>
                     </div>
                     <div
-<<<<<<< HEAD
-                      class="c0 c45 c22 c46"
-=======
-                      class="c0 c44 c22 c45"
->>>>>>> c6d87598
+                      class="c0 c47 c22 c48"
                       height="5.5rem"
                       width="100%"
                     >
                       <span
-<<<<<<< HEAD
-                        class="c47"
-=======
-                        class="c46"
->>>>>>> c6d87598
+                        class="c49"
                       >
                         <svg
                           aria-label="something.pdf"
@@ -1247,26 +1110,16 @@
                         </div>
                       </div>
                       <div
-<<<<<<< HEAD
-                        class="c40"
+                        class="c0 c40 c25"
                       >
                         <div
-                          class="c0 c41 c42 c43"
-                        >
-                          <span
-                            class="c4 c44"
-=======
-                        class="c0 c37 c25"
-                      >
-                        <div
-                          class="c38"
+                          class="c41"
                         >
                           <div
-                            class="c0 c39 c40 c41 c42"
->>>>>>> c6d87598
+                            class="c0 c42 c43 c44 c45"
                           >
                             <span
-                              class="c4 c43"
+                              class="c4 c46"
                             >
                               Doc
                             </span>
@@ -1382,11 +1235,7 @@
                         class="c0 c25"
                       >
                         <div
-<<<<<<< HEAD
-                          class="c0 c48"
-=======
-                          class="c0 c47"
->>>>>>> c6d87598
+                          class="c0 c50"
                         >
                           <figure
                             class="c0 "
@@ -1409,17 +1258,10 @@
                       </div>
                     </div>
                     <time
-<<<<<<< HEAD
-                      class="c0 c49 c50"
+                      class="c0 c51 c52"
                     >
                       <span
-                        class="c4 c51"
-=======
-                      class="c0 c48 c49"
-                    >
-                      <span
-                        class="c4 c50"
->>>>>>> c6d87598
+                        class="c4 c53"
                       >
                         ...
                       </span>
@@ -1456,26 +1298,16 @@
                         </div>
                       </div>
                       <div
-<<<<<<< HEAD
-                        class="c40"
+                        class="c0 c40 c25"
                       >
                         <div
-                          class="c0 c41 c42 c43"
-                        >
-                          <span
-                            class="c4 c44"
-=======
-                        class="c0 c37 c25"
-                      >
-                        <div
-                          class="c38"
+                          class="c41"
                         >
                           <div
-                            class="c0 c39 c40 c41 c42"
->>>>>>> c6d87598
+                            class="c0 c42 c43 c44 c45"
                           >
                             <span
-                              class="c4 c43"
+                              class="c4 c46"
                             >
                               Video
                             </span>
@@ -1492,29 +1324,17 @@
       </div>
     </div>
     <div
-<<<<<<< HEAD
-      class="c0 c1 c52"
-=======
-      class="c0 c1 c51"
->>>>>>> c6d87598
+      class="c0 c1 c54"
     >
       <div
         class="c0 c3"
       >
         <div
-<<<<<<< HEAD
-          class="c0 c25 c53"
+          class="c0 c25 c55"
         >
           <button
             aria-disabled="false"
-            class="c6 c54"
-=======
-          class="c0 c25 c52"
-        >
-          <button
-            aria-disabled="false"
-            class="c6 c53"
->>>>>>> c6d87598
+            class="c6 c56"
             type="button"
           >
             <span
@@ -1525,11 +1345,7 @@
           </button>
         </div>
         <div
-<<<<<<< HEAD
-          class="c0 c25 c53"
-=======
-          class="c0 c25 c52"
->>>>>>> c6d87598
+          class="c0 c25 c55"
         >
           <button
             aria-disabled="false"
@@ -1547,11 +1363,7 @@
     </div>
   </form>
   <div
-<<<<<<< HEAD
-    class="c55"
-=======
-    class="c54"
->>>>>>> c6d87598
+    class="c57"
   >
     <p
       aria-live="polite"
