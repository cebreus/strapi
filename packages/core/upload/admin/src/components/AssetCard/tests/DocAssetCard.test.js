import React from 'react';
import { ThemeProvider, lightTheme } from '@strapi/design-system';
import { render as renderTL } from '@testing-library/react';
import { DocAssetCard } from '../DocAssetCard';
import en from '../../../translations/en.json';

jest.mock('../../../utils', () => ({
  ...jest.requireActual('../../../utils'),
  getTrad: x => x,
}));

jest.mock('react-intl', () => ({
  useIntl: () => ({ formatMessage: jest.fn(({ id }) => en[id]) }),
}));

describe('DocAssetCard', () => {
  it('snapshots the component', () => {
    const { container } = renderTL(
      <ThemeProvider theme={lightTheme}>
        <DocAssetCard
          name="hello.png"
          extension="png"
          selected={false}
          onSelect={jest.fn()}
          onEdit={jest.fn()}
          size="S"
        />
      </ThemeProvider>
    );

    expect(container).toMatchInlineSnapshot(`
      .c24 {
        border: 0;
        -webkit-clip: rect(0 0 0 0);
        clip: rect(0 0 0 0);
        height: 1px;
        margin: -1px;
        overflow: hidden;
        padding: 0;
        position: absolute;
        width: 1px;
      }

      .c0 {
        background: #ffffff;
        border-radius: 4px;
        box-shadow: 0px 1px 4px rgba(33,33,52,0.1);
      }

      .c12 {
        padding-top: 8px;
        padding-right: 12px;
        padding-bottom: 8px;
        padding-left: 12px;
      }

      .c20 {
        background: #f6f6f9;
        padding: 4px;
        border-radius: 4px;
        min-width: 20px;
      }

      .c3 {
        position: absolute;
        top: 12px;
        left: 12px;
      }

      .c5 {
        position: absolute;
        top: 12px;
        right: 12px;
      }

      .c1 {
        display: -webkit-box;
        display: -webkit-flex;
        display: -ms-flexbox;
        display: flex;
        -webkit-flex-direction: row;
        -ms-flex-direction: row;
        flex-direction: row;
        -webkit-box-pack: center;
        -webkit-justify-content: center;
        -ms-flex-pack: center;
        justify-content: center;
        -webkit-align-items: center;
        -webkit-box-align: center;
        -ms-flex-align: center;
        align-items: center;
      }

      .c13 {
        display: -webkit-box;
        display: -webkit-flex;
        display: -ms-flexbox;
        display: flex;
        -webkit-flex-direction: row;
        -ms-flex-direction: row;
        flex-direction: row;
        -webkit-align-items: flex-start;
        -webkit-box-align: flex-start;
        -ms-flex-align: flex-start;
        align-items: flex-start;
      }

<<<<<<< HEAD
      .c20 {
        display: -webkit-inline-box;
        display: -webkit-inline-flex;
        display: -ms-inline-flexbox;
        display: inline-flex;
        -webkit-flex-direction: row;
        -ms-flex-direction: row;
        flex-direction: row;
        -webkit-box-pack: center;
        -webkit-justify-content: center;
        -ms-flex-pack: center;
        justify-content: center;
        -webkit-align-items: center;
        -webkit-box-align: center;
        -ms-flex-align: center;
        align-items: center;
      }

      .c15 {
=======
      .c16 {
>>>>>>> 824c7d32
        font-weight: 600;
        color: #32324d;
        font-size: 0.75rem;
        line-height: 1.33;
      }

      .c17 {
        color: #666687;
        font-size: 0.75rem;
        line-height: 1.33;
      }

      .c23 {
        color: #666687;
        font-weight: 600;
        font-size: 0.6875rem;
        line-height: 1.45;
        text-transform: uppercase;
      }

<<<<<<< HEAD
      .c18 {
=======
      .c21 {
        display: inline-block;
      }

      .c19 {
>>>>>>> 824c7d32
        margin-left: auto;
        -webkit-flex-shrink: 0;
        -ms-flex-negative: 0;
        flex-shrink: 0;
      }

      .c22 {
        margin-left: 4px;
      }

      .c4 {
        margin: 0;
        height: 18px;
        min-width: 18px;
        border-radius: 4px;
        border: 1px solid #c0c0cf;
        -webkit-appearance: none;
        background-color: #ffffff;
        cursor: pointer;
      }

      .c4:checked {
        background-color: #4945ff;
        border: 1px solid #4945ff;
      }

      .c4:checked:after {
        content: '';
        display: block;
        position: relative;
        background: url(data:image/svg+xml;base64,PHN2ZyB3aWR0aD0iMTAiIGhlaWdodD0iOCIgdmlld0JveD0iMCAwIDEwIDgiIGZpbGw9Im5vbmUiIHhtbG5zPSJodHRwOi8vd3d3LnczLm9yZy8yMDAwL3N2ZyI+CiAgPHBhdGgKICAgIGQ9Ik04LjU1MzIzIDAuMzk2OTczQzguNjMxMzUgMC4zMTYzNTUgOC43NjA1MSAwLjMxNTgxMSA4LjgzOTMxIDAuMzk1NzY4TDkuODYyNTYgMS40MzQwN0M5LjkzODkzIDEuNTExNTcgOS45MzkzNSAxLjYzNTkgOS44NjM0OSAxLjcxMzlMNC4wNjQwMSA3LjY3NzI0QzMuOTg1OSA3Ljc1NzU1IDMuODU3MDcgNy43NTgwNSAzLjc3ODM0IDcuNjc4MzRMMC4xMzg2NiAzLjk5MzMzQzAuMDYxNzc5OCAzLjkxNTQ5IDAuMDYxNzEwMiAzLjc5MDMyIDAuMTM4NTA0IDMuNzEyNEwxLjE2MjEzIDIuNjczNzJDMS4yNDAzOCAyLjU5NDMyIDEuMzY4NDMgMi41OTQyMiAxLjQ0NjggMi42NzM0OEwzLjkyMTc0IDUuMTc2NDdMOC41NTMyMyAwLjM5Njk3M1oiCiAgICBmaWxsPSJ3aGl0ZSIKICAvPgo8L3N2Zz4=) no-repeat no-repeat center center;
        width: 10px;
        height: 10px;
        left: 50%;
        top: 50%;
        -webkit-transform: translateX(-50%) translateY(-50%);
        -ms-transform: translateX(-50%) translateY(-50%);
        transform: translateX(-50%) translateY(-50%);
      }

      .c4:checked:disabled:after {
        background: url(data:image/svg+xml;base64,PHN2ZyB3aWR0aD0iMTAiIGhlaWdodD0iOCIgdmlld0JveD0iMCAwIDEwIDgiIGZpbGw9Im5vbmUiIHhtbG5zPSJodHRwOi8vd3d3LnczLm9yZy8yMDAwL3N2ZyI+CiAgPHBhdGgKICAgIGQ9Ik04LjU1MzIzIDAuMzk2OTczQzguNjMxMzUgMC4zMTYzNTUgOC43NjA1MSAwLjMxNTgxMSA4LjgzOTMxIDAuMzk1NzY4TDkuODYyNTYgMS40MzQwN0M5LjkzODkzIDEuNTExNTcgOS45MzkzNSAxLjYzNTkgOS44NjM0OSAxLjcxMzlMNC4wNjQwMSA3LjY3NzI0QzMuOTg1OSA3Ljc1NzU1IDMuODU3MDcgNy43NTgwNSAzLjc3ODM0IDcuNjc4MzRMMC4xMzg2NiAzLjk5MzMzQzAuMDYxNzc5OCAzLjkxNTQ5IDAuMDYxNzEwMiAzLjc5MDMyIDAuMTM4NTA0IDMuNzEyNEwxLjE2MjEzIDIuNjczNzJDMS4yNDAzOCAyLjU5NDMyIDEuMzY4NDMgMi41OTQyMiAxLjQ0NjggMi42NzM0OEwzLjkyMTc0IDUuMTc2NDdMOC41NTMyMyAwLjM5Njk3M1oiCiAgICBmaWxsPSIjOEU4RUE5IgogIC8+Cjwvc3ZnPg==) no-repeat no-repeat center center;
      }

      .c4:disabled {
        background-color: #dcdce4;
        border: 1px solid #c0c0cf;
      }

      .c4:indeterminate {
        background-color: #4945ff;
        border: 1px solid #4945ff;
      }

      .c4:indeterminate:after {
        content: '';
        display: block;
        position: relative;
        color: white;
        height: 2px;
        width: 10px;
        background-color: #ffffff;
        left: 50%;
        top: 50%;
        -webkit-transform: translateX(-50%) translateY(-50%);
        -ms-transform: translateX(-50%) translateY(-50%);
        transform: translateX(-50%) translateY(-50%);
      }

      .c4:indeterminate:disabled {
        background-color: #dcdce4;
        border: 1px solid #c0c0cf;
      }

      .c4:indeterminate:disabled:after {
        background-color: #8e8ea9;
      }

      .c14 {
        word-break: break-all;
      }

      .c2 {
        position: relative;
        border-bottom: 1px solid #eaeaef;
      }

      .c15 {
        padding-top: 4px;
      }

      .c8 {
        width: 100%;
        height: 5.5rem;
      }

      .c9 {
        display: -webkit-box;
        display: -webkit-flex;
        display: -ms-flexbox;
        display: flex;
        -webkit-flex-direction: row;
        -ms-flex-direction: row;
        flex-direction: row;
        -webkit-box-pack: center;
        -webkit-justify-content: center;
        -ms-flex-pack: center;
        justify-content: center;
        -webkit-align-items: center;
        -webkit-box-align: center;
        -ms-flex-align: center;
        align-items: center;
      }

      .c6 {
        display: -webkit-box;
        display: -webkit-flex;
        display: -ms-flexbox;
        display: flex;
        cursor: pointer;
        padding: 8px;
        border-radius: 4px;
        background: #ffffff;
        border: 1px solid #dcdce4;
        position: relative;
        outline: none;
      }

      .c6 svg {
        height: 12px;
        width: 12px;
      }

      .c6 svg > g,
      .c6 svg path {
        fill: #ffffff;
      }

      .c6[aria-disabled='true'] {
        pointer-events: none;
      }

      .c6:after {
        -webkit-transition-property: all;
        transition-property: all;
        -webkit-transition-duration: 0.2s;
        transition-duration: 0.2s;
        border-radius: 8px;
        content: '';
        position: absolute;
        top: -4px;
        bottom: -4px;
        left: -4px;
        right: -4px;
        border: 2px solid transparent;
      }

      .c6:focus-visible {
        outline: none;
      }

      .c6:focus-visible:after {
        border-radius: 8px;
        content: '';
        position: absolute;
        top: -5px;
        bottom: -5px;
        left: -5px;
        right: -5px;
        border: 2px solid #4945ff;
      }

      .c7 {
        display: -webkit-box;
        display: -webkit-flex;
        display: -ms-flexbox;
        display: flex;
        -webkit-align-items: center;
        -webkit-box-align: center;
        -ms-flex-align: center;
        align-items: center;
        -webkit-box-pack: center;
        -webkit-justify-content: center;
        -ms-flex-pack: center;
        justify-content: center;
        height: 2rem;
        width: 2rem;
      }

      .c7 svg > g,
      .c7 svg path {
        fill: #8e8ea9;
      }

      .c7:hover svg > g,
      .c7:hover svg path {
        fill: #666687;
      }

      .c7:active svg > g,
      .c7:active svg path {
        fill: #a5a5ba;
      }

      .c7[aria-disabled='true'] {
        background-color: #eaeaef;
      }

      .c7[aria-disabled='true'] svg path {
        fill: #666687;
      }

      .c18 {
        text-transform: uppercase;
      }

      .c11 svg {
        font-size: 3rem;
      }

      .c10 {
        border-radius: 4px 4px 0 0;
        background: linear-gradient(180deg,#ffffff 0%,#f6f6f9 121.48%);
      }

      <div>
        <article
          aria-labelledby="card-1-title"
          class="c0"
          tabindex="0"
        >
          <div
            class="c1 c2"
          >
            <div
              class="c3"
            >
              <input
                aria-labelledby="card-1-title"
                class="c4"
                type="checkbox"
              />
            </div>
            <div
              class="c5"
            >
              <span>
                <button
                  aria-disabled="false"
                  aria-labelledby="tooltip-1"
                  class="c6 c7"
                  tabindex="0"
                  type="button"
                >
                  <svg
                    fill="none"
                    height="1em"
                    viewBox="0 0 24 24"
                    width="1em"
                    xmlns="http://www.w3.org/2000/svg"
                  >
                    <path
                      clip-rule="evenodd"
                      d="M23.605 3.514c.527.528.527 1.36 0 1.887l-2.623 2.607-4.99-4.99L18.6.396a1.322 1.322 0 011.887 0l3.119 3.118zM0 24v-4.989l14.2-14.2L19.19 9.8 4.99 24H0z"
                      fill="#212134"
                      fill-rule="evenodd"
                    />
                  </svg>
                </button>
              </span>
            </div>
            <div
              class="c8 c9 c10"
              height="5.5rem"
              width="100%"
            >
              <span
                class="c11"
              >
                <svg
                  aria-label="hello.png"
                  fill="none"
                  height="1em"
                  viewBox="0 0 24 33"
                  width="1em"
                  xmlns="http://www.w3.org/2000/svg"
                >
                  <path
                    clip-rule="evenodd"
                    d="M16.39.749l6.915 7.377A2.59 2.59 0 0124 9.877v19.638c0 1.381-1.042 2.493-2.337 2.493H2.337C1.042 32.008 0 30.896 0 29.515V2.5C0 1.827.253 1.22.695.75 1.137.277 1.705.008 2.337.008h12.41c.6 0 1.2.27 1.643.74zm.473 7.983h5.116L15.82 2.197V7.62c0 .607.474 1.112 1.042 1.112zM2.337 30.559h19.326c.537 0 .98-.471.98-1.044V10.18h-5.78c-1.326 0-2.4-1.145-2.4-2.56V1.456H2.337a.949.949 0 00-.695.303c-.19.203-.284.472-.284.741v27.015c0 .573.442 1.044.979 1.044zm3.358-5.248h12.442c.379 0 .695.326.726.718 0 .392-.316.718-.694.718H5.695c-.38 0-.695-.326-.695-.718 0-.392.316-.718.695-.718zm12.442-5.287H5.695c-.38 0-.695.327-.695.718 0 .392.316.718.695.718h12.474c.378 0 .694-.326.694-.718 0-.391-.347-.718-.726-.718zM5.695 14.738h12.442c.379 0 .726.326.726.718 0 .391-.316.718-.694.718H5.695c-.38 0-.695-.327-.695-.718 0-.392.316-.718.695-.718z"
                    fill="#C0C0CF"
                    fill-rule="evenodd"
                  />
                </svg>
              </span>
            </div>
          </div>
          <div
            class="c12"
          >
            <div
              class="c13"
            >
              <div
                class="c14"
              >
                <div
                  class="c15"
                >
                  <h2
                    class="c16"
                    id="card-1-title"
                  >
                    hello.png
                  </h2>
                </div>
                <div
                  class="c17"
                >
                  <span
                    class="c18"
                  >
                    png
                  </span>
                </div>
              </div>
              <div
                class="c19"
              >
                <div
                  class="c20 c21 c22"
                >
                  <span
                    class="c23"
                  >
                    Doc
                  </span>
                </div>
              </div>
            </div>
          </div>
        </article>
        <div
          class="c24"
        >
          <p
            aria-live="polite"
            aria-relevant="all"
            id="live-region-log"
            role="log"
          />
          <p
            aria-live="polite"
            aria-relevant="all"
            id="live-region-status"
            role="status"
          />
          <p
            aria-live="assertive"
            aria-relevant="all"
            id="live-region-alert"
            role="alert"
          />
        </div>
      </div>
    `);
  });
});<|MERGE_RESOLUTION|>--- conflicted
+++ resolved
@@ -105,8 +105,7 @@
         align-items: flex-start;
       }
 
-<<<<<<< HEAD
-      .c20 {
+      .c21 {
         display: -webkit-inline-box;
         display: -webkit-inline-flex;
         display: -ms-inline-flexbox;
@@ -124,10 +123,7 @@
         align-items: center;
       }
 
-      .c15 {
-=======
       .c16 {
->>>>>>> 824c7d32
         font-weight: 600;
         color: #32324d;
         font-size: 0.75rem;
@@ -148,15 +144,7 @@
         text-transform: uppercase;
       }
 
-<<<<<<< HEAD
-      .c18 {
-=======
-      .c21 {
-        display: inline-block;
-      }
-
       .c19 {
->>>>>>> 824c7d32
         margin-left: auto;
         -webkit-flex-shrink: 0;
         -ms-flex-negative: 0;
