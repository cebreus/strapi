--- conflicted
+++ resolved
@@ -62,14 +62,9 @@
     "@strapi/generators": "4.20.5",
     "@strapi/helper-plugin": "4.20.5",
     "@strapi/icons": "1.16.0",
-<<<<<<< HEAD
-    "@strapi/utils": "4.20.3",
+    "@strapi/utils": "4.20.5",
     "date-fns": "2.30.0",
     "fs-extra": "10.1.0",
-=======
-    "@strapi/utils": "4.20.5",
-    "fs-extra": "10.0.0",
->>>>>>> 3cc05002
     "immer": "9.0.19",
     "lodash": "4.17.21",
     "pluralize": "8.0.0",
@@ -80,15 +75,9 @@
     "yup": "0.32.9"
   },
   "devDependencies": {
-<<<<<<< HEAD
-    "@strapi/admin": "4.20.3",
-    "@strapi/pack-up": "4.20.3",
-    "@strapi/types": "4.20.3",
-=======
+    "@strapi/admin": "4.20.5",
     "@strapi/pack-up": "4.20.5",
-    "@strapi/strapi": "4.20.5",
     "@strapi/types": "4.20.5",
->>>>>>> 3cc05002
     "@testing-library/react": "14.0.0",
     "@testing-library/user-event": "14.4.3",
     "@types/pluralize": "0.0.30",
@@ -100,7 +89,7 @@
     "styled-components": "5.3.3"
   },
   "peerDependencies": {
-    "@strapi/admin": "^4.20.3",
+    "@strapi/admin": "^4.20.5",
     "react": "^17.0.0 || ^18.0.0",
     "react-dom": "^17.0.0 || ^18.0.0",
     "react-router-dom": "^6.0.0",
