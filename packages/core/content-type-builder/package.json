--- conflicted
+++ resolved
@@ -58,17 +58,10 @@
   "dependencies": {
     "@reduxjs/toolkit": "1.9.7",
     "@sindresorhus/slugify": "1.1.0",
-<<<<<<< HEAD
     "@strapi/design-system": "1.18.0",
-    "@strapi/generators": "5.0.0-beta.3",
+    "@strapi/generators": "5.0.0-beta.4",
     "@strapi/icons": "1.18.0",
-    "@strapi/utils": "5.0.0-beta.3",
-=======
-    "@strapi/design-system": "1.17.0",
-    "@strapi/generators": "5.0.0-beta.4",
-    "@strapi/icons": "1.16.0",
     "@strapi/utils": "5.0.0-beta.4",
->>>>>>> a9b61589
     "date-fns": "2.30.0",
     "fs-extra": "10.1.0",
     "immer": "9.0.21",
