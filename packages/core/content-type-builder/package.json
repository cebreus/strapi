--- conflicted
+++ resolved
@@ -62,13 +62,8 @@
     "@strapi/generators": "4.17.1",
     "@strapi/helper-plugin": "4.17.1",
     "@strapi/icons": "1.14.1",
-<<<<<<< HEAD
-    "@strapi/utils": "4.17.0",
+    "@strapi/utils": "4.17.1",
     "fs-extra": "10.1.0",
-=======
-    "@strapi/utils": "4.17.1",
-    "fs-extra": "10.0.0",
->>>>>>> 334c9540
     "immer": "9.0.19",
     "koa-bodyparser": "4.4.1",
     "lodash": "4.17.21",
@@ -81,14 +76,8 @@
     "yup": "0.32.9"
   },
   "devDependencies": {
-<<<<<<< HEAD
-    "@strapi/pack-up": "4.17.0",
-    "@strapi/types": "4.17.0",
-=======
     "@strapi/pack-up": "4.17.1",
-    "@strapi/strapi": "4.17.1",
     "@strapi/types": "4.17.1",
->>>>>>> 334c9540
     "@testing-library/react": "14.0.0",
     "@testing-library/user-event": "14.4.3",
     "@types/koa-bodyparser": "4.3.12",
