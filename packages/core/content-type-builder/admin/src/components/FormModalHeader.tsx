/**
 *
 * FormModalHeader
 *
 */
import { Box, Flex, ModalHeader, Typography } from '@strapi/design-system';
import { Breadcrumbs, Crumb, Link } from '@strapi/design-system/v2';
import { ArrowLeft } from '@strapi/icons';
import upperFirst from 'lodash/upperFirst';
import { useIntl } from 'react-intl';

import { useDataManager } from '../hooks/useDataManager';
import { useFormModalNavigation } from '../hooks/useFormModalNavigation';
import { getTrad } from '../utils';

import { AttributeIcon, IconByType } from './AttributeIcon';

import type { SchemaType } from '../types';
import type { Internal } from '@strapi/types';

interface Header {
  label: string;
  info?: { category: string; name: string };
}

interface FormModalHeaderProps {
  actionType?: string | null;
  attributeName: string;
  attributeType: IconByType;
  categoryName: string;
  contentTypeKind: IconByType;
  dynamicZoneTarget: string;
  forTarget: SchemaType;
  modalType: string | null;
<<<<<<< HEAD
  targetUid: Internal.UID.Schema;
  customFieldUid?: CustomFieldUID | null;
=======
  targetUid: UID.Any;
  customFieldUid?: string | null;
>>>>>>> 6b73e9c2
  showBackLink?: boolean;
}

export const FormModalHeader = ({
  actionType = null,
  attributeName,
  attributeType,
  categoryName,
  contentTypeKind,
  dynamicZoneTarget,
  forTarget,
  modalType = null,
  targetUid,
  customFieldUid = null,
  showBackLink = false,
}: FormModalHeaderProps) => {
  const { formatMessage } = useIntl();
  const { modifiedData } = useDataManager();
  const { onOpenModalAddField } = useFormModalNavigation();

  let icon: IconByType = 'component';
  let headers: Header[] = [];

  const schema = modifiedData?.[forTarget]?.[targetUid] || modifiedData?.[forTarget] || null;
  const displayName = schema?.schema.displayName;

  if (modalType === 'contentType') {
    icon = contentTypeKind;
  }

  if (['component', 'editCategory'].includes(modalType || '')) {
    icon = 'component';
  }

  const isCreatingMainSchema = ['component', 'contentType'].includes(modalType || '');

  if (isCreatingMainSchema) {
    let headerId = getTrad(`modalForm.component.header-${actionType}`);

    if (modalType === 'contentType') {
      headerId = getTrad(`modalForm.${contentTypeKind}.header-create`);
    }

    if (actionType === 'edit') {
      headerId = getTrad(`modalForm.header-edit`);
    }

    return (
      <ModalHeader>
        <Flex>
          <Box>
            <AttributeIcon type={icon} />
          </Box>
          <Box paddingLeft={3}>
            <Typography fontWeight="bold" textColor="neutral800" as="h2" id="title">
              {formatMessage({ id: headerId }, { name: displayName })}
            </Typography>
          </Box>
        </Flex>
      </ModalHeader>
    );
  }

  headers = [
    {
      label: displayName,
      info: { category: schema?.category || null, name: schema?.schema.displayName },
    },
  ];

  if (modalType === 'chooseAttribute') {
    icon = ['component', 'components'].includes(forTarget) ? 'component' : schema.schema.kind;
  }

  if (modalType === 'addComponentToDynamicZone') {
    icon = 'dynamiczone';
    headers.push({ label: dynamicZoneTarget });
  }

  if (modalType === 'attribute' || modalType === 'customField') {
    icon = attributeType;
    headers.push({ label: attributeName });
  }

  if (modalType === 'editCategory') {
    const label = formatMessage({
      id: getTrad('modalForm.header.categories'),
      defaultMessage: 'Categories',
    });

    headers = [{ label }, { label: categoryName }];
  }

  return (
    <ModalHeader>
      <Flex gap={3}>
        {showBackLink && (
          // This is a workaround and should use the LinkButton with a variant that currently doesn't exist
          <Link
            aria-label={formatMessage({
              id: getTrad('modalForm.header.back'),
              defaultMessage: 'Back',
            })}
            startIcon={<ArrowLeft />}
            onClick={() => onOpenModalAddField({ forTarget, targetUid })}
            href="#back"
            isExternal={false}
          />
        )}
        <AttributeIcon type={icon} customField={customFieldUid} />

        <Breadcrumbs label={headers.map(({ label }) => label).join(',')}>
          {headers.map(({ label, info }, index, arr) => {
            label = upperFirst(label);

            if (!label) {
              return null;
            }

            const key = `${label}.${index}`;

            if (info?.category) {
              label = `${label} (${upperFirst(info.category)} - ${upperFirst(info.name)})`;
            }

            return (
              <Crumb isCurrent={index === arr.length - 1} key={key}>
                {label}
              </Crumb>
            );
          })}
        </Breadcrumbs>
      </Flex>
    </ModalHeader>
  );
};<|MERGE_RESOLUTION|>--- conflicted
+++ resolved
@@ -32,13 +32,8 @@
   dynamicZoneTarget: string;
   forTarget: SchemaType;
   modalType: string | null;
-<<<<<<< HEAD
   targetUid: Internal.UID.Schema;
-  customFieldUid?: CustomFieldUID | null;
-=======
-  targetUid: UID.Any;
   customFieldUid?: string | null;
->>>>>>> 6b73e9c2
   showBackLink?: boolean;
 }
 
