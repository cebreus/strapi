'use strict';

/**
 * Module dependencies
 */

// Node.js core.
const path = require('path');
const { exec, execSync } = require('child_process');

// Public node modules.
const _ = require('lodash');
const {green, cyan} = require('chalk');
const fs = require('fs-extra');
const npm = require('enpeem');
<<<<<<< HEAD
const ora = require('ora'); // eslint-disable-line import/no-unresolved
=======
const ora = require('ora');
const shell = require('shelljs');

// Logger.
const { packageManager } = require('strapi-utils');
>>>>>>> 94dce344

/**
 * Runs after this generator has finished
 *
 * @param {Object} scope
 * @param {Function} cb
 */

/* eslint-disable no-console */
/* eslint-disable prefer-template */
module.exports = (scope, cb) => {
  console.log(`The app has been connected to the database ${green('successfully')}!`);
  console.log();

  console.log('🏗  Application generation:');

  let loader = ora('Copy dashboard').start();

  const packageJSON = require(path.resolve(scope.rootPath, 'package.json'));
  // const strapiRootPath = path.resolve(scope.strapiRoot, '..');

  process.chdir(scope.rootPath);

  // Copy the default files.
  fs.copySync(path.resolve(__dirname, '..', 'files'), path.resolve(scope.rootPath));

  loader.succeed();

  let availableDependencies = [];
  const dependencies = _.get(packageJSON, 'dependencies');
  const strapiDependencies = Object.keys(dependencies).filter(key => key.indexOf('strapi') !== -1);
  const othersDependencies = Object.keys(dependencies).filter(key => key.indexOf('strapi') === -1);
  // Add this check to know if we are in development mode so the creation is faster.
  const isStrapiInstalledWithNPM = packageManager.isStrapiInstalledWithNPM();
  const globalRootPath = execSync(packageManager.commands('root -g'));

  // Verify if the dependencies are available into the global
  _.forEach(strapiDependencies, (key) => {
    try {
      const depPath = isStrapiInstalledWithNPM ? path.resolve(_.trim(globalRootPath.toString()), key) : path.resolve(_.trim(globalRootPath.toString()), `node_modules/${key}`);
      fs.accessSync(depPath, fs.constants.R_OK | fs.constants.F_OK);

      availableDependencies.push({
        key,
        global: true,
        path: depPath
      });
    } catch (e) {
      othersDependencies.push(key);
    }
  });

  if (!_.isEmpty(othersDependencies)) {
    if (isStrapiInstalledWithNPM) {
      npm.install({
        dir: scope.rootPath,
        dependencies: othersDependencies,
        loglevel: 'silent',
        production: true,
        'cache-min': 999999999
      }, err => {
        if (err) {
          console.log();
          console.log('⚠️ You should run `npm install` into your application before starting it.');
          console.log();
          console.log('⚠️ Some dependencies could not be installed:');
          _.forEach(othersDependencies, value => console.log('• ' + value));
          console.log();

          return cb();
        }

        pluginsInstallation();
      });
    } else {
      const alphaDependencies = othersDependencies.map(dep => {
        if (_.includes(dep, 'strapi') && !_.includes(dep, '@alpha')) { // We need this for yarn
          return `${dep}@alpha`;
        }

        return dep;
      }).join(' ');
      const data = shell.exec(`yarn --cwd ${scope.rootPath} add ${alphaDependencies} --production`, { silent: true });

      if (data.stderr && data.code !== 0) {
        cb();
      }
      pluginsInstallation();
    }
  } else {
    pluginsInstallation();
  }


  // Install default plugins and link dependencies.
  function pluginsInstallation() {
    const strapiBin = path.join(scope.strapiRoot, scope.strapiPackageJSON.bin.strapi);
    // Define the list of default plugins.
    const defaultPlugins = [{
      name: 'settings-manager',
      core: true
    }, {
      name: 'content-type-builder',
      core: true
    }, {
      name: 'content-manager',
      core: true
    }, {
      name: 'users-permissions',
      core: true
    }, {
      name: 'email',
      core: true
    },{
      name: 'upload',
      core: true
    }];

    let installPlugin = new Promise(resolve => {
      return resolve();
    });

    // Install each plugin.
    defaultPlugins.forEach(defaultPlugin => {
      installPlugin = installPlugin.then(() => {
        return new Promise(resolve => {
          loader = ora(`Install plugin ${cyan(defaultPlugin.name)}.`).start();
          exec(`node ${strapiBin} install ${defaultPlugin.name} ${scope.developerMode && defaultPlugin.core ? '--dev' : ''}`, (err) => {
            if (err) {
              loader.warn(`An error occurred during ${defaultPlugin.name} plugin installation.`);
              console.log(err);
              return resolve();
            }

            loader.succeed();
            return resolve();
          });
        });
      });
    });

    installPlugin
      .then(() => {
        // Link dependencies.
        availableDependencies.forEach(dependency => {
          loader = ora(`Link ${cyan(dependency.key)} dependency to the project.`).start();

          if (dependency.global) {
            try {
              fs.accessSync(dependency.path, fs.constants.R_OK | fs.constants.F_OK);
              fs.symlinkSync(dependency.path, path.resolve(scope.rootPath, 'node_modules', dependency.key), 'dir');
            } catch (e) {
              // Silent.
            }
          } else {
            try {
              fs.accessSync(path.resolve(scope.strapiRoot, 'node_modules', dependency.key), fs.constants.R_OK | fs.constants.F_OK);
              fs.symlinkSync(path.resolve(scope.strapiRoot, 'node_modules', dependency.key), path.resolve(scope.rootPath, 'node_modules', dependency.key), 'dir');
            } catch (e) {
              // Silent.
            }
          }

          loader.succeed();
        });

        console.log();
        console.log(`👌 Your new application ${green(scope.name)} is ready at ${cyan(scope.rootPath)}.`);
        console.log();
        console.log('⚡️ change directory:');
        console.log(`$ ${green(`cd ${scope.name}`)}`);
        console.log();
        console.log('⚡️ start application:');
        console.log(`$ ${green('strapi start')}`);

        cb();
      });
  }
};<|MERGE_RESOLUTION|>--- conflicted
+++ resolved
@@ -13,15 +13,11 @@
 const {green, cyan} = require('chalk');
 const fs = require('fs-extra');
 const npm = require('enpeem');
-<<<<<<< HEAD
-const ora = require('ora'); // eslint-disable-line import/no-unresolved
-=======
 const ora = require('ora');
 const shell = require('shelljs');
 
 // Logger.
 const { packageManager } = require('strapi-utils');
->>>>>>> 94dce344
 
 /**
  * Runs after this generator has finished
