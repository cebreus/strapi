--- conflicted
+++ resolved
@@ -53,12 +53,6 @@
       }
     });
   })
-<<<<<<< HEAD
-    .catch(() => {
-      logger.warn('Database connection has failed! Make sure your database is running.');
-      error();
-    });
-=======
   .catch((err) => {
     if (err.sql) {
       logger.warn('Server connection has failed! Make sure your database server is running.');
@@ -67,5 +61,4 @@
     }
     error();
   });
->>>>>>> 7fb94c24
 };