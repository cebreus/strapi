{
  "name": "tsconfig",
<<<<<<< HEAD
  "version": "4.12.1",
  "private": true,
  "devDependencies": {
    "@tsconfig/node16": "16.1.1"
  }
=======
  "version": "4.12.7",
  "private": true
>>>>>>> e037a7b2
}<|MERGE_RESOLUTION|>--- conflicted
+++ resolved
@@ -1,13 +1,8 @@
 {
   "name": "tsconfig",
-<<<<<<< HEAD
-  "version": "4.12.1",
+  "version": "4.12.7",
   "private": true,
   "devDependencies": {
     "@tsconfig/node16": "16.1.1"
   }
-=======
-  "version": "4.12.7",
-  "private": true
->>>>>>> e037a7b2
 }