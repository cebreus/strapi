'use strict';

/**
 * GraphQL.js service
 *
 * @description: A set of functions similar to controller's actions to avoid code duplication.
 */


const fs = require('fs');
const path = require('path');
const _ = require('lodash');
const pluralize = require('pluralize');
const graphql = require('graphql');
const { makeExecutableSchema } = require('graphql-tools');
const GraphQLJSON = require('graphql-type-json');
const policyUtils = require('strapi-utils').policy;

module.exports = {

  /**
   * Receive an Object and return a string which is following the GraphQL specs.
   *
   * @return String
   */

  formatGQL: function (fields, description = {}, model = {}, type = 'field') {
    const typeFields = JSON.stringify(fields, null, 2).replace(/['",]+/g, '');
    const lines = typeFields.split('\n');

    // Try to add description for field.
    if (type === 'field') {
      return lines
        .map(line => {
          if (['{', '}'].includes(line)) {
            return '';
          }

          const split = line.split(':');
          const attribute = _.trim(split[0]);
          const info = (_.isString(description[attribute]) ? description[attribute] : _.get(description[attribute], 'description')) || _.get(model, `attributes.${attribute}.description`);
          const deprecated = _.get(description[attribute], 'deprecated') || _.get(model, `attributes.${attribute}.deprecated`);

          // Snakecase an attribute when we find a dash.
          if (attribute.indexOf('-') !== -1) {
            line = `  ${_.snakeCase(attribute)}: ${_.trim(split[1])}`;
          }

          if (info) {
            line = `  """\n    ${info}\n  """\n${line}`;
          }

          if (deprecated) {
            line = `${line} @deprecated(reason: "${deprecated}")`;
          }

          return line;
        })
        .join('\n');
    } else if (type === 'query') {
      return lines
        .map((line, index) => {
          if (['{', '}'].includes(line)) {
            return '';
          }

          const split = Object.keys(fields)[index - 1].split('(');
          const attribute = _.trim(split[0]);
          const info = _.get(description[attribute], 'description');
          const deprecated = _.get(description[attribute], 'deprecated');

          // Snakecase an attribute when we find a dash.
          if (attribute.indexOf('-') !== -1) {
            line = `  ${_.snakeCase(attribute)}(${_.trim(split[1])}`;
          }

          if (info) {
            line = `  """\n    ${info}\n  """\n${line}`;
          }

          if (deprecated) {
            line = `${line} @deprecated(reason: "${deprecated}")`;
          }

          return line;
        })
        .join('\n');
    }

    return lines
      .map((line, index) => {
        if ([0, lines.length - 1].includes(index)) {
          return '';
        }

        return line;
      })
      .join('\n');
  },

  /**
   * Retrieve description from variable and return a string which follow the GraphQL specs.
   *
   * @return String
   */

  getDescription: (description, model = {}) => {
    const format = '"""\n';

    const str = _.get(description, '_description') ||
      _.isString(description) ? description : undefined ||
      _.get(model, 'info.description');

    if (str) {
      return `${format}${str}\n${format}`;
    }

    return '';
  },

  convertToParams: (params) => {
    return Object.keys(params).reduce((acc, current) => {
      return Object.assign(acc, {
        [`_${current}`]: params[current]
      });
    }, {});
  },

  /**
   * Security to avoid infinite limit.
   *
   * @return String
   */

  amountLimiting: (params) => {
    if (params.limit && params.limit < 0) {
      params.limit = 0;
    } else if (params.limit && params.limit > 100) {
      params.limit = 100;
    }

    return params;
  },

  /**
   * Convert Strapi type to GraphQL type.
   * @param {Object} attribute Information about the attribute.
   * @param {Object} attribute.definition Definition of the attribute.
   * @param {String} attribute.modelName Name of the model which owns the attribute.
   * @param {String} attribute.attributeName Name of the attribute.
   * @return String
   */

  convertType: function ({ definition = {}, modelName = '', attributeName = '' }) {
    // Type
    if (definition.type) {
      let type = 'String';

      switch (definition.type) {
        case 'string':
        case 'text':
          type = 'String';
          break;
        case 'boolean':
          type = 'Boolean';
          break;
        case 'integer':
          type = 'Int';
          break;
        case 'float':
          type = 'Float';
          break;
        case 'enumeration':
          type = this.convertEnumType(definition, modelName, attributeName);
          break;
      }

      if (definition.required) {
        type += '!';
      }

      return type;
    }

    const ref = definition.model || definition.collection;

    // Association
    if (ref && ref !== '*') {
      // Add bracket or not
      const globalId = definition.plugin ?
        strapi.plugins[definition.plugin].models[ref].globalId:
        strapi.models[ref].globalId;
      const plural = !_.isEmpty(definition.collection);

      if (plural) {
        return `[${globalId}]`;
      }

      return globalId;
    }

    return definition.model ? 'Morph' : '[Morph]';
  },

  /**
   * Convert Strapi enumeration to GraphQL Enum.
   * @param {Object} definition Definition of the attribute.
   * @param {String} model Name of the model which owns the attribute.
   * @param {String} field Name of the attribute.
   * @return String
   */
  
  convertEnumType: (definition, model, field) => definition.enumName ? definition.enumName : `ENUM_${model.toUpperCase()}_${field.toUpperCase()}`,

  /**
   * Execute policies before the specified resolver.
   *
   * @return Promise or Error.
   */

  composeResolver: function (_schema, plugin, name, isSingular) {
    const params = {
      model: name
    };

    const queryOpts = plugin ? { source: plugin } : {}; // eslint-disable-line no-unused-vars

    const model = plugin ?
      strapi.plugins[plugin].models[name]:
      strapi.models[name];

    // Retrieve generic service from the Content Manager plugin.
    const resolvers = strapi.plugins['content-manager'].services['contentmanager']; // eslint-disable-line no-unused-vars

    // Extract custom resolver or type description.
    const { resolver: handler = {} } = _schema;

    let queryName;

    if (isSingular === 'force') {
      queryName = name;
    } else {
      queryName = isSingular ?
        pluralize.singular(name):
        pluralize.plural(name);
    }

    // Retrieve policies.
    const policies = _.get(handler, `Query.${queryName}.policies`, []);

    // Retrieve resolverOf.
    const resolverOf = _.get(handler, `Query.${queryName}.resolverOf`, '');

    const policiesFn = [];

    // Boolean to define if the resolver is going to be a resolver or not.
    let isController = false;

    // Retrieve resolver. It could be the custom resolver of the user
    // or the shadow CRUD resolver (aka Content-Manager).
    const resolver = (() => {
      // Try to retrieve custom resolver.
      const resolver = _.get(handler, `Query.${queryName}.resolver`);

      if (_.isString(resolver) || _.isPlainObject(resolver)) {
        const { handler = resolver } = _.isPlainObject(resolver) ? resolver : {};

        // Retrieve the controller's action to be executed.
        const [ name, action ] = handler.split('.');

        const controller = plugin ?
          _.get(strapi.plugins, `${plugin}.controllers.${_.toLower(name)}.${action}`):
          _.get(strapi.controllers, `${_.toLower(name)}.${action}`);

        if (!controller) {
          return new Error(`Cannot find the controller's action ${name}.${action}`);
        }

        // We're going to return a controller instead.
        isController = true;

        // Push global policy to make sure the permissions will work as expected.
        policiesFn.push(
          policyUtils.globalPolicy(undefined, {
            handler: `${name}.${action}`
          }, undefined, plugin)
        );

        // Return the controller.
        return controller;
      } else if (resolver) {
        // Function.
        return resolver;
      }

      // We're going to return a controller instead.
      isController = true;

      const controllers = plugin ? strapi.plugins[plugin].controllers : strapi.controllers;

      // Try to find the controller that should be related to this model.
      const controller = isSingular ?
        _.get(controllers, `${name}.findOne`):
        _.get(controllers, `${name}.find`);

      if (!controller) {
        return new Error(`Cannot find the controller's action ${name}.${isSingular ? 'findOne' : 'find'}`);
      }

      // Push global policy to make sure the permissions will work as expected.
      // We're trying to detect the controller name.
      policiesFn.push(
        policyUtils.globalPolicy(undefined, {
          handler: `${name}.${isSingular ? 'findOne' : 'find'}`
        }, undefined, plugin)
      );

      // Make the query compatible with our controller by
      // setting in the context the parameters.
      if (isSingular) {
        return async (ctx, next) => {
          ctx.params = {
            ...params,
            [model.primaryKey]: ctx.params.id
          };

          // Return the controller.
          return controller(ctx, next);
        };
      }

      // Plural.
      return async (ctx, next) => {
        ctx.params = this.amountLimiting(ctx.params);
        ctx.query = Object.assign(
          this.convertToParams(_.omit(ctx.params, 'where')),
          ctx.params.where
        );

        return controller(ctx, next);
      };
    })();

    // The controller hasn't been found.
    if (_.isError(resolver)) {
      return resolver;
    }

    // Force policies of another action on a custom resolver.
    if (_.isString(resolverOf) && !_.isEmpty(resolverOf)) {
      // Retrieve the controller's action to be executed.
      const [ name, action ] = resolverOf.split('.');

      const controller = plugin ?
        _.get(strapi.plugins, `${plugin}.controllers.${_.toLower(name)}.${action}`):
        _.get(strapi.controllers, `${_.toLower(name)}.${action}`);

      if (!controller) {
        return new Error(`Cannot find the controller's action ${name}.${action}`);
      }

      policiesFn[0] = policyUtils.globalPolicy(undefined, {
        handler: `${name}.${action}`
      }, undefined, plugin);
    }

    if (strapi.plugins['users-permissions']) {
      policies.push('plugins.users-permissions.permissions');
    }

    // Populate policies.
    policies.forEach(policy => policyUtils.get(policy, plugin, policiesFn, `GraphQL query "${queryName}"`, name));

    return async (obj, options, context) => {
      // Hack to be able to handle permissions for each query.
      const ctx = Object.assign(_.clone(context), {
        request: Object.assign(_.clone(context.request), {
          graphql: null
        })
      });

      // Execute policies stack.
      const policy = await strapi.koaMiddlewares.compose(policiesFn)(ctx);

      // Policy doesn't always return errors but they update the current context.
      if (_.isError(ctx.request.graphql) || _.get(ctx.request.graphql, 'isBoom')) {
        return ctx.request.graphql;
      }

      // Something went wrong in the policy.
      if (policy) {
        return policy;
      }

      // Resolver can be a function. Be also a native resolver or a controller's action.
      if (_.isFunction(resolver)) {
        context.query = this.convertToParams(options);
        context.params = this.amountLimiting(options);

        if (isController) {
          const values = await resolver.call(null, context);

          if (ctx.body) {
            return ctx.body;
          }

          return values && values.toJSON ? values.toJSON() : values;
        }


        return resolver.call(null, obj, options, context);
      }

      // Resolver can be a promise.
      return resolver;
    };
  },

  /**
   * Construct the GraphQL query & definition and apply the right resolvers.
   *
   * @return Object
   */

  shadowCRUD: function (models, plugin) {
    // Retrieve generic service from the Content Manager plugin.
    const resolvers = strapi.plugins['content-manager'].services['contentmanager'];

    const initialState = { definition: '', query: {}, resolver: { Query : {} } };

    if (_.isEmpty(models)) {
      return initialState;
    }

    return models.reduce((acc, name) => {
      const model = plugin ?
        strapi.plugins[plugin].models[name]:
        strapi.models[name];

      // Setup initial state with default attribute that should be displayed
      // but these attributes are not properly defined in the models.
      const initialState = {
        [model.primaryKey]: 'ID!'
      };

      const globalId = model.globalId;
      const _schema = _.cloneDeep(_.get(strapi.plugins, 'graphql.config._schema.graphql', {}));

      if (!acc.resolver[globalId]) {
        acc.resolver[globalId] = {};
      }

      // Add timestamps attributes.
      if (_.get(model, 'options.timestamps') === true) {
        Object.assign(initialState, {
          createdAt: 'String!',
          updatedAt: 'String!'
        });

        Object.assign(acc.resolver[globalId], {
          createdAt: (obj, options, context) => { // eslint-disable-line no-unused-vars
            return obj.createdAt || obj.created_at;
          },
          updatedAt: (obj, options, context) => { // eslint-disable-line no-unused-vars
            return obj.updatedAt || obj.updated_at;
          }
        });
      }

      // Retrieve user customisation.
      const { type = {}, resolver = {} } = _schema;

      // Convert our layer Model to the GraphQL DL.
      const attributes = Object.keys(model.attributes)
        .filter(attribute => model.attributes[attribute].private !== true)
        .reduce((acc, attribute) => {
          // Convert our type to the GraphQL type.
          acc[attribute] = this.convertType({
            definition: model.attributes[attribute],
            modelName: globalId,
            attributeName: attribute,
          });

          return acc;
        }, initialState);

      // Detect enum and generate it for the schema definition
      const enums = Object.keys(model.attributes)
<<<<<<< HEAD
        .filter(definition => definition.type === 'enumeration')
=======
        .filter(attribute => model.attributes[attribute].type === 'enumeration')
>>>>>>> fff92ca3
        .map((attribute) => {
          const definition = model.attributes[attribute];

          return `enum ${this.convertEnumType(definition, globalId, attribute)} { ${definition.enum.join(' \n ')} }`;
        }).join(' ');

      acc.definition += enums;

      // Add parameters to optimize association query.
      (model.associations || [])
        .filter(association => association.type === 'collection')
        .forEach(association => {
          attributes[`${association.alias}(sort: String, limit: Int, start: Int, where: JSON)`] = attributes[association.alias];

          delete attributes[association.alias];
        });

      acc.definition += `${this.getDescription(type[globalId], model)}type ${globalId} {${this.formatGQL(attributes, type[globalId], model)}}\n\n`;

      // Add definition to the schema but this type won't be "queriable".
      if (type[model.globalId] === false || _.get(type, `${model.globalId}.enabled`) === false) {
        return acc;
      }

      // Build resolvers.
      const queries = {
        singular: _.get(resolver, `Query.${pluralize.singular(name)}`) !== false ? this.composeResolver(
          _schema,
          plugin,
          name,
          true
        ) : null,
        plural: _.get(resolver, `Query.${pluralize.plural(name)}`) !== false ? this.composeResolver(
          _schema,
          plugin,
          name,
          false
        ) : null
      };

      // TODO:
      // - Handle mutations.
      Object.keys(queries).forEach(type => {
        // The query cannot be built.
        if (_.isError(queries[type])) {
          console.error(queries[type]);
          strapi.stop();
        }

        // Only create query if the function is available.
        if (_.isFunction(queries[type])) {
          if (type === 'singular') {
            Object.assign(acc.query, {
              [`${pluralize.singular(name)}(id: ID!)`]: model.globalId
            });
          } else {
            Object.assign(acc.query, {
              [`${pluralize.plural(name)}(sort: String, limit: Int, start: Int, where: JSON)`]: `[${model.globalId}]`
            });
          }

          _.merge(acc.resolver.Query, {
            [type === 'singular' ? pluralize.singular(name) : pluralize.plural(name)]: queries[type]
          });
        }
      });

      // Build associations queries.
      (model.associations || []).forEach(association => {
        switch (association.nature) {
          case 'oneToManyMorph':
            return _.merge(acc.resolver[globalId], {
              [association.alias]: async (obj) => {
                const withRelated = await resolvers.fetch({
                  id: obj[model.primaryKey],
                  model: name
                }, plugin, [association.alias], false);

                const entry = withRelated && withRelated.toJSON ? withRelated.toJSON() : withRelated;

                entry[association.alias]._type = _.upperFirst(association.model);

                return entry[association.alias];
              }
            });
          case 'manyMorphToOne':
          case 'manyMorphToMany':
          case 'manyToManyMorph':
            return _.merge(acc.resolver[globalId], {
              [association.alias]: async (obj, options, context) => { // eslint-disable-line no-unused-vars
                const [ withRelated, withoutRelated ] = await Promise.all([
                  resolvers.fetch({
                    id: obj[model.primaryKey],
                    model: name
                  }, plugin, [association.alias], false),
                  resolvers.fetch({
                    id: obj[model.primaryKey],
                    model: name
                  }, plugin, [])
                ]);

                const entry = withRelated && withRelated.toJSON ? withRelated.toJSON() : withRelated;

                // TODO:
                // - Handle sort, limit and start (lodash or inside the query)
                entry[association.alias].map((entry, index) => {
                  const type = _.get(withoutRelated, `${association.alias}.${index}.kind`) ||
                  _.upperFirst(_.camelCase(_.get(withoutRelated, `${association.alias}.${index}.${association.alias}_type`))) ||
                  _.upperFirst(_.camelCase(association[association.type]));

                  entry._type = type;

                  return entry;
                });

                return entry[association.alias];
              }
            });
          default:
        }

        _.merge(acc.resolver[globalId], {
          [association.alias]: async (obj, options, context) => { // eslint-disable-line no-unused-vars
            // Construct parameters object to retrieve the correct related entries.
            const params = {
              model: association.model || association.collection,
            };

            const queryOpts = {
              source: association.plugin
            };

            if (association.type === 'model') {
              params.id = obj[association.alias];
            } else {
              // Get refering model.
              const ref = association.plugin ?
                strapi.plugins[association.plugin].models[params.model]:
                strapi.models[params.model];

              // Apply optional arguments to make more precise nested request.
              const convertedParams = strapi.utils.models.convertParams(name, this.convertToParams(this.amountLimiting(options)));
              const where = strapi.utils.models.convertParams(name, options.where || {});

              // Limit, order, etc.
              Object.assign(queryOpts, convertedParams);

              // Skip.
              queryOpts.skip = convertedParams.start;

              switch (association.nature) {
                case 'manyToMany': {
                  if (association.dominant) {
                    const arrayOfIds = (obj[association.alias] || []).map(related => {
                      return related[ref.primaryKey] || related;
                    });

                    // Where.
                    queryOpts.query = strapi.utils.models.convertParams(name, {
                      // Construct the "where" query to only retrieve entries which are
                      // related to this entry.
                      [ref.primaryKey]: arrayOfIds,
                      ...where.where
                    }).where;
                  }
                  break;
                  // falls through
                }
                default:
                  // Where.
                  queryOpts.query = strapi.utils.models.convertParams(name, {
                    // Construct the "where" query to only retrieve entries which are
                    // related to this entry.
                    [association.via]: obj[ref.primaryKey],
                    ...where.where
                  }).where;
              }
            }

            const value = await (association.model ?
              resolvers.fetch(params, association.plugin, []):
              resolvers.fetchAll(params, { ...queryOpts, populate: [] }));

            return value && value.toJSON ? value.toJSON() : value;
          }
        });
      });

      return acc;
    }, initialState);
  },

  /**
   * Generate GraphQL schema.
   *
   * @return Schema
   */

  generateSchema: function () {
    // Generate type definition and query/mutation for models.
    const shadowCRUD = strapi.plugins.graphql.config.shadowCRUD !== false ? (() => {
      // Exclude core models.
      const models = Object.keys(strapi.models).filter(model => model !== 'core_store');

      // Reproduce the same pattern for each plugin.
      return Object.keys(strapi.plugins).reduce((acc, plugin) => {
        const { definition, query, resolver } = this.shadowCRUD(Object.keys(strapi.plugins[plugin].models), plugin);

        // We cannot put this in the merge because it's a string.
        acc.definition += definition || '';

        return _.merge(acc, {
          query,
          resolver
        });
      }, this.shadowCRUD(models));
    })() : { definition: '', query: '', resolver: '' };

    // Extract custom definition, query or resolver.
    const { definition, query, resolver = {} } = strapi.plugins.graphql.config._schema.graphql;

    // Polymorphic.
    const { polymorphicDef, polymorphicResolver } = this.addPolymorphicUnionType(definition, shadowCRUD.definition);

    // Build resolvers.
    const resolvers = _.omitBy(_.merge(shadowCRUD.resolver, resolver, polymorphicResolver), _.isEmpty) || {};

    // Transform object to only contain function.
    Object.keys(resolvers).reduce((acc, type) => {
      return Object.keys(acc[type]).reduce((acc, resolver) => {
        // Disabled this query.
        if (acc[type][resolver] === false) {
          delete acc[type][resolver];

          return acc;
        }

        if (!_.isFunction(acc[type][resolver])) {
          acc[type][resolver] = acc[type][resolver].resolver;
        }

        if (_.isString(acc[type][resolver]) || _.isPlainObject(acc[type][resolver])) {
          const { plugin = '' } = _.isPlainObject(acc[type][resolver]) ? acc[type][resolver] : {};

          acc[type][resolver] = this.composeResolver(
            strapi.plugins.graphql.config._schema.graphql,
            plugin,
            resolver,
            'force' // Avoid singular/pluralize and force query name.
          );
        }

        return acc;
      }, acc);
    }, resolvers);

    // Return empty schema when there is no model.
    if (_.isEmpty(shadowCRUD.definition) && _.isEmpty(definition)) {
      return {};
    }

    // Concatenate.
    const typeDefs = `
      ${definition}
      ${shadowCRUD.definition}
      type Query {${shadowCRUD.query && this.formatGQL(shadowCRUD.query, resolver.Query, null, 'query')}${query}}
      ${this.addCustomScalar(resolvers)}
      ${polymorphicDef}
    `;

    // Build schema.
    const schema = makeExecutableSchema({
      typeDefs,
      resolvers,
    });

    // Write schema.
    this.writeGenerateSchema(graphql.printSchema(schema));

    return schema;
  },

  /**
   * Add custom scalar type such as JSON.
   *
   * @return void
   */

  addCustomScalar: (resolvers) => {
    Object.assign(resolvers, {
      JSON: GraphQLJSON
    });

    return 'scalar JSON';
  },

  /**
   * Add Union Type that contains the types defined by the user.
   *
   * @return string
   */

  addPolymorphicUnionType: (customDefs, defs) => {
    const types = graphql.parse(customDefs + defs).definitions
      .filter(def => def.kind === 'ObjectTypeDefinition' && def.name.value !== 'Query')
      .map(def => def.name.value);

    if (types.length > 0) {
      return {
        polymorphicDef: `union Morph = ${types.join(' | ')}`,
        polymorphicResolver: {
          Morph: {
            __resolveType(obj, context, info) { // eslint-disable-line no-unused-vars
              return obj.kind || obj._type;
            }
          }
        }
      };
    }

    return {
      polymorphicDef: '',
      polymorphicResolver: {}
    };
  },

  /**
   * Save into a file the readable GraphQL schema.
   *
   * @return void
   */

  writeGenerateSchema(schema) {
    // Disable auto-reload.
    strapi.reload.isWatching = false;

    const generatedFolder = path.resolve(strapi.config.appPath, 'plugins', 'graphql', 'config', 'generated');

    // Create folder if necessary.
    try {
      fs.accessSync(generatedFolder, fs.constants.R_OK | fs.constants.W_OK);
    } catch (err) {
      if (err && err.code === 'ENOENT') {
        fs.mkdirSync(generatedFolder);
      } else {
        console.error(err);
      }
    }

    fs.writeFileSync(path.join(generatedFolder, 'schema.graphql'), schema);

    strapi.reload.isWatching = true;
  }

};<|MERGE_RESOLUTION|>--- conflicted
+++ resolved
@@ -486,11 +486,7 @@
 
       // Detect enum and generate it for the schema definition
       const enums = Object.keys(model.attributes)
-<<<<<<< HEAD
-        .filter(definition => definition.type === 'enumeration')
-=======
         .filter(attribute => model.attributes[attribute].type === 'enumeration')
->>>>>>> fff92ca3
         .map((attribute) => {
           const definition = model.attributes[attribute];
 
