--- conflicted
+++ resolved
@@ -41,14 +41,9 @@
     "lint": "run -T eslint ."
   },
   "devDependencies": {
-<<<<<<< HEAD
-    "@strapi/typings": "4.13.3",
-    "eslint-config-custom": "4.13.3",
-    "tsconfig": "4.13.3"
-=======
+    "@strapi/typings": "4.13.4",
     "eslint-config-custom": "4.13.4",
     "tsconfig": "4.13.4"
->>>>>>> e3a54164
   },
   "engines": {
     "node": ">=16.0.0 <=20.x.x",
