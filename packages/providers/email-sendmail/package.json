{
  "name": "@strapi/provider-email-sendmail",
  "version": "5.5.1",
  "description": "Sendmail provider for strapi email",
  "keywords": [
    "email",
    "strapi"
  ],
  "homepage": "https://strapi.io",
  "bugs": {
    "url": "https://github.com/strapi/strapi/issues"
  },
  "repository": {
    "type": "git",
    "url": "git://github.com/strapi/strapi.git"
  },
  "license": "SEE LICENSE IN LICENSE",
  "author": {
    "name": "Strapi Solutions SAS",
    "email": "hi@strapi.io",
    "url": "https://strapi.io"
  },
  "maintainers": [
    {
      "name": "Strapi Solutions SAS",
      "email": "hi@strapi.io",
      "url": "https://strapi.io"
    }
  ],
  "main": "./dist/index.js",
  "module": "./dist/index.mjs",
  "source": "./src/index.ts",
  "types": "./dist/index.d.ts",
  "files": [
    "dist/"
  ],
  "scripts": {
    "build": "run -T run-p clean build:code build:types",
    "build:code": "run -T  rollup -c",
    "build:types": "run -T tsc -p tsconfig.build.json --emitDeclarationOnly",
    "clean": "run -T rimraf ./dist",
    "lint": "run -T eslint .",
    "watch": "run -T rollup -c -w"
  },
  "dependencies": {
    "@strapi/utils": "5.5.1",
    "sendmail": "^1.6.1"
  },
  "devDependencies": {
<<<<<<< HEAD
=======
    "@strapi/pack-up": "5.0.2",
>>>>>>> b6435ada
    "@types/sendmail": "1.4.4",
    "eslint-config-custom": "5.5.1",
    "tsconfig": "5.5.1"
  },
  "engines": {
    "node": ">=18.0.0 <=22.x.x",
    "npm": ">=6.0.0"
  }
}<|MERGE_RESOLUTION|>--- conflicted
+++ resolved
@@ -47,10 +47,6 @@
     "sendmail": "^1.6.1"
   },
   "devDependencies": {
-<<<<<<< HEAD
-=======
-    "@strapi/pack-up": "5.0.2",
->>>>>>> b6435ada
     "@types/sendmail": "1.4.4",
     "eslint-config-custom": "5.5.1",
     "tsconfig": "5.5.1"
