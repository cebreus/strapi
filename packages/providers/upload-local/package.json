{
  "name": "@strapi/provider-upload-local",
  "version": "5.6.0",
  "description": "Local provider for strapi upload",
  "keywords": [
    "upload",
    "strapi"
  ],
  "homepage": "https://strapi.io",
  "bugs": {
    "url": "https://github.com/strapi/strapi/issues"
  },
  "repository": {
    "type": "git",
    "url": "git://github.com/strapi/strapi.git"
  },
  "license": "SEE LICENSE IN LICENSE",
  "author": {
    "name": "Strapi Solutions SAS",
    "email": "hi@strapi.io",
    "url": "https://strapi.io"
  },
  "maintainers": [
    {
      "name": "Strapi Solutions SAS",
      "email": "hi@strapi.io",
      "url": "https://strapi.io"
    }
  ],
  "main": "./dist/index.js",
  "module": "./dist/index.mjs",
  "source": "./src/index.ts",
  "types": "./dist/index.d.ts",
  "files": [
    "dist/"
  ],
  "scripts": {
    "build": "run -T run-p clean build:code build:types",
    "build:code": "run -T  rollup -c",
    "build:types": "run -T tsc -p tsconfig.build.json --emitDeclarationOnly",
    "clean": "run -T rimraf ./dist",
    "lint": "run -T eslint .",
    "test:unit": "run -T jest",
    "test:unit:watch": "run -T jest --watch",
    "watch": "run -T rollup -c -w"
  },
  "dependencies": {
    "@strapi/utils": "5.6.0",
    "fs-extra": "11.2.0"
  },
  "devDependencies": {
<<<<<<< HEAD
    "@strapi/types": "5.5.1",
=======
    "@strapi/pack-up": "5.0.2",
    "@strapi/types": "5.6.0",
>>>>>>> 54430efa
    "@types/fs-extra": "11.0.4",
    "@types/jest": "29.5.2",
    "eslint-config-custom": "5.6.0",
    "memfs": "4.6.0",
    "tsconfig": "5.6.0"
  },
  "engines": {
    "node": ">=18.0.0 <=22.x.x",
    "npm": ">=6.0.0"
  }
}<|MERGE_RESOLUTION|>--- conflicted
+++ resolved
@@ -49,12 +49,7 @@
     "fs-extra": "11.2.0"
   },
   "devDependencies": {
-<<<<<<< HEAD
-    "@strapi/types": "5.5.1",
-=======
-    "@strapi/pack-up": "5.0.2",
     "@strapi/types": "5.6.0",
->>>>>>> 54430efa
     "@types/fs-extra": "11.0.4",
     "@types/jest": "29.5.2",
     "eslint-config-custom": "5.6.0",
