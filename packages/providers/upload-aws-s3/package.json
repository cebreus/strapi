--- conflicted
+++ resolved
@@ -54,10 +54,6 @@
     "lodash": "4.17.21"
   },
   "devDependencies": {
-<<<<<<< HEAD
-=======
-    "@strapi/pack-up": "5.0.2",
->>>>>>> b6435ada
     "@types/jest": "29.5.2",
     "eslint-config-custom": "5.5.1",
     "tsconfig": "5.5.1"
