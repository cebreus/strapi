--- conflicted
+++ resolved
@@ -46,14 +46,17 @@
     config: {
       provider: 'aws-s3',
       providerOptions: {
-<<<<<<< HEAD
-        accessKeyId: env('AWS_ACCESS_KEY_ID'),
-        secretAccessKey: env('AWS_ACCESS_SECRET'),
-        region: env('AWS_REGION'),
-        params: {
-          ACL: env('AWS_ACL', 'public-read'),
-          signedUrlExpires: env('AWS_SIGNED_URL_EXPIRES', 60 * 60 * 24 * 7),
-          Bucket: env('AWS_BUCKET'),
+        baseUrl: env('CDN_URL'),
+        rootPath: env('CDN_ROOT_PATH'),
+        s3Options: {
+          accessKeyId: env('AWS_ACCESS_KEY_ID'),
+          secretAccessKey: env('AWS_ACCESS_SECRET'),
+          region: env('AWS_REGION'),
+          params: {
+            ACL: env('AWS_ACL', 'public-read'),
+            signedUrlExpires: env('AWS_SIGNED_URL_EXPIRES', 60 * 60 * 24 * 7),
+            Bucket: env('AWS_BUCKET'),
+          },
         },
       },
       actionOptions: {
@@ -90,18 +93,6 @@
           signedUrlExpires: env('AWS_SIGNED_URL_EXPIRES', 60 * 60 * 24 * 7),
           Bucket: env('AWS_BUCKET'),
         },
-=======
-        baseUrl: env('CDN_URL'),
-        rootPath: env('CDN_ROOT_PATH'),
-        s3Options: {
-          accessKeyId: env('AWS_ACCESS_KEY_ID'),
-          secretAccessKey: env('AWS_ACCESS_SECRET'),
-          region: env('AWS_REGION'),
-          params: {
-            Bucket: env('AWS_BUCKET'),
-          },
-        }
->>>>>>> 69ce4436
       },
       actionOptions: {
         upload: {},
