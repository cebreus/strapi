--- conflicted
+++ resolved
@@ -51,14 +51,8 @@
     "mailgun.js": "10.2.1"
   },
   "devDependencies": {
-<<<<<<< HEAD
-    "eslint-config-custom": "5.5.1",
-    "tsconfig": "5.5.1"
-=======
-    "@strapi/pack-up": "5.0.2",
     "eslint-config-custom": "5.6.0",
     "tsconfig": "5.6.0"
->>>>>>> 54430efa
   },
   "engines": {
     "node": ">=18.0.0 <=22.x.x",
