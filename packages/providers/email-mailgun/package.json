--- conflicted
+++ resolved
@@ -1,10 +1,6 @@
 {
   "name": "@strapi/provider-email-mailgun",
-<<<<<<< HEAD
-  "version": "4.12.6",
-=======
   "version": "4.12.7",
->>>>>>> fefc4a24
   "description": "Mailgun provider for strapi email plugin",
   "keywords": [
     "email",
@@ -48,22 +44,13 @@
     "lint": "run -T eslint ."
   },
   "dependencies": {
-<<<<<<< HEAD
-    "@strapi/utils": "4.12.6",
-=======
     "@strapi/utils": "4.12.7",
->>>>>>> fefc4a24
     "form-data": "^4.0.0",
     "mailgun.js": "8.2.1"
   },
   "devDependencies": {
-<<<<<<< HEAD
-    "eslint-config-custom": "4.12.6",
-    "tsconfig": "4.12.6"
-=======
     "eslint-config-custom": "4.12.7",
     "tsconfig": "4.12.7"
->>>>>>> fefc4a24
   },
   "engines": {
     "node": ">=16.0.0 <=20.x.x",
