{
  "name": "strapi",
  "version": "3.0.0-alpha.4.8",
  "description": "An open source solution to create and manage your own API. It provides a powerful dashboard and features to make your life easier.",
  "homepage": "http://strapi.io",
  "keywords": [
    "api",
    "auth",
    "framework",
    "http",
    "json",
    "koa",
    "koajs",
    "lusca",
    "mvc",
    "oauth",
    "oauth2",
    "orm",
    "realtime",
    "rest",
    "restful",
    "security",
    "socket.io",
    "sockets",
    "websockets"
  ],
  "directories": {
    "lib": "./lib",
    "bin": "./bin"
  },
  "main": "./lib",
  "bin": {
    "strapi": "./bin/strapi.js"
  },
  "dependencies": {
    "async": "^2.5.0",
    "await-busboy": "^1.0.1",
    "boom": "^4.3.1",
    "consolidate": "^0.14.5",
    "delegates": "^1.0.0",
    "forever-monitor": "^1.7.1",
    "kcors": "^2.2.1",
    "koa": "^2.3.0",
    "koa-better-static": "^1.0.5",
    "koa-body": "^2.3.0",
    "koa-compose": "^3.2.1",
    "koa-compress": "^2.0.0",
    "koa-convert": "^1.2.0",
    "koa-favicon": "^2.0.0",
    "koa-generic-session": "^1.11.6",
    "koa-i18n": "^1.2.0",
    "koa-ip": "^0.1.0",
    "koa-joi-router": "^5.0.0",
    "koa-load-middlewares": "^1.0.0",
    "koa-locale": "^1.3.0",
    "koa-lusca": "^2.2.0",
    "koa-mount": "^2.0.0",
    "koa-proxy": "^0.7.0",
    "koa-response-time": "^2.0.0",
    "koa-send": "^3.3.0",
    "koa-sslify": "^2.1.2",
    "koa-views": "^5.2.1",
    "lodash": "^4.17.4",
    "node-schedule": "^1.2.3",
    "semver": "^5.3.0",
    "socket.io": "^1.7.4",
<<<<<<< HEAD
    "strapi-generate": "^3.0.0-alpha.4",
    "strapi-generate-admin": "^3.0.0-alpha.4",
    "strapi-generate-api": "^3.0.0-alpha.4",
    "strapi-generate-new": "^3.0.0-alpha.4",
    "strapi-generate-policy": "^3.0.0-alpha.4",
    "strapi-generate-service": "^3.0.0-alpha.4",
    "strapi-mongoose": "^3.0.0-alpha.4",
    "strapi-utils": "^3.0.0-alpha.4"
  },
  "devDependencies": {
    "forever-monitor": "^1.7.1"
=======
    "strapi-generate": "^3.0.0-alpha.4.8",
    "strapi-generate-admin": "^3.0.0-alpha.4.8",
    "strapi-generate-api": "^3.0.0-alpha.4.8",
    "strapi-generate-new": "^3.0.0-alpha.4.8",
    "strapi-generate-policy": "^3.0.0-alpha.4.8",
    "strapi-generate-service": "^3.0.0-alpha.4.8",
    "strapi-mongoose": "^3.0.0-alpha.4.8",
    "strapi-utils": "^3.0.0-alpha.4.8"
>>>>>>> 5b8230c9
  },
  "author": {
    "email": "hi@strapi.io",
    "name": "Strapi team",
    "url": "http://strapi.io"
  },
  "maintainers": [
    {
      "name": "Strapi team",
      "email": "hi@strapi.io",
      "url": "http://strapi.io"
    }
  ],
  "repository": {
    "type": "git",
    "url": "git://github.com/strapi/strapi.git"
  },
  "bugs": {
    "url": "https://github.com/strapi/strapi/issues"
  },
  "engines": {
    "node": ">= 8.0.0",
    "npm": ">= 5.3.0"
  },
  "preferGlobal": true,
  "license": "MIT"
}<|MERGE_RESOLUTION|>--- conflicted
+++ resolved
@@ -64,19 +64,6 @@
     "node-schedule": "^1.2.3",
     "semver": "^5.3.0",
     "socket.io": "^1.7.4",
-<<<<<<< HEAD
-    "strapi-generate": "^3.0.0-alpha.4",
-    "strapi-generate-admin": "^3.0.0-alpha.4",
-    "strapi-generate-api": "^3.0.0-alpha.4",
-    "strapi-generate-new": "^3.0.0-alpha.4",
-    "strapi-generate-policy": "^3.0.0-alpha.4",
-    "strapi-generate-service": "^3.0.0-alpha.4",
-    "strapi-mongoose": "^3.0.0-alpha.4",
-    "strapi-utils": "^3.0.0-alpha.4"
-  },
-  "devDependencies": {
-    "forever-monitor": "^1.7.1"
-=======
     "strapi-generate": "^3.0.0-alpha.4.8",
     "strapi-generate-admin": "^3.0.0-alpha.4.8",
     "strapi-generate-api": "^3.0.0-alpha.4.8",
@@ -85,7 +72,6 @@
     "strapi-generate-service": "^3.0.0-alpha.4.8",
     "strapi-mongoose": "^3.0.0-alpha.4.8",
     "strapi-utils": "^3.0.0-alpha.4.8"
->>>>>>> 5b8230c9
   },
   "author": {
     "email": "hi@strapi.io",
