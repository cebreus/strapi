import React from 'react';
import PropTypes from 'prop-types';

import Wrapper from './Wrapper';
import SortListItem from '../SortListItem';

<<<<<<< HEAD
const SortList = ({ list, onClick, selected }) => {
=======
const SortList = ({ isShown, list, onClick, selectedItem }) => {
>>>>>>> 23e4ab38
  return (
    <Wrapper>
      {Object.keys(list).map(item => {
        return (
          <SortListItem
            key={item}
            label={item}
            value={list[item]}
            onClick={onClick}
            selectedItem={selectedItem}
          />
        );
      })}
    </Wrapper>
  );
};

SortList.defaultProps = {
  list: {},
  onClick: () => {},
  selectedItem: null,
};

SortList.propTypes = {
  list: PropTypes.object,
  onClick: PropTypes.func,
  selectedItem: PropTypes.string,
};

export default SortList;<|MERGE_RESOLUTION|>--- conflicted
+++ resolved
@@ -4,11 +4,7 @@
 import Wrapper from './Wrapper';
 import SortListItem from '../SortListItem';
 
-<<<<<<< HEAD
-const SortList = ({ list, onClick, selected }) => {
-=======
-const SortList = ({ isShown, list, onClick, selectedItem }) => {
->>>>>>> 23e4ab38
+const SortList = ({ list, onClick, selectedItem }) => {
   return (
     <Wrapper>
       {Object.keys(list).map(item => {
