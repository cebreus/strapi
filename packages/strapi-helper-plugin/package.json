--- conflicted
+++ resolved
@@ -50,23 +50,13 @@
     "rollup-plugin-terser": "^4.0.4"
   },
   "dependencies": {
-<<<<<<< HEAD
     "@buffetjs/core": "3.3.5-next.1",
     "@buffetjs/custom": "3.3.5-next.1",
     "@buffetjs/hooks": "3.3.5-next.1",
     "@buffetjs/icons": "3.3.5-next.1",
     "@buffetjs/styles": "3.3.5-next.1",
     "@buffetjs/utils": "3.3.5-next.1",
-    "bootstrap": "^4.5.3",
-=======
-    "@buffetjs/core": "3.3.4",
-    "@buffetjs/custom": "3.3.4",
-    "@buffetjs/hooks": "3.3.4",
-    "@buffetjs/icons": "3.3.4",
-    "@buffetjs/styles": "3.3.4",
-    "@buffetjs/utils": "3.3.4",
     "bootstrap": "^4.6.0",
->>>>>>> 33552e43
     "classnames": "^2.2.5",
     "immutable": "^3.8.2",
     "invariant": "^2.2.1",
