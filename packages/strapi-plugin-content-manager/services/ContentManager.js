'use strict';

const _ = require('lodash');
const uploadFiles = require('../utils/upload-files');
/**
 * A set of functions called "actions" for `ContentManager`
 */
module.exports = {
  fetch(params, source, populate) {
    return strapi
      .query(params.model, source)
      .findOne({ id: params.id }, populate);
  },

  fetchAll(params, query) {
    const { query: request, source, populate, ...filters } = query;

    const queryFilter = !_.isEmpty(request)
      ? {
          ...filters, // Filters is an object containing the limit/sort and start
          ...request,
        }
      : filters;

    // Find entries using `queries` system
    return strapi.query(params.model, source).find(queryFilter, populate);
  },

  count(params, query) {
    const { source, ...filters } = query;
    return strapi.query(params.model, source).count(filters);
  },

<<<<<<< HEAD
  add: async (params, values, source) => {
    // Multipart/form-data.
    if (
      _.has(values, 'fields') &&
      _.has(values, 'files')
    ) {
      // Silent recursive parser.
      const parser = value => {
        try {
          const parsed = JSON.parse(value);
          // if we parse a value and it is still a string leave it as is
          if (typeof parsed !== 'string') {
            value = parsed;
          }
        } catch (e) {
          // Silent.
        }

        return _.isArray(value) ? value.map(obj => parser(obj)) : value;
      };

      const files = values.files;
=======
  async createMultipart(data, { files = {}, model, source } = {}) {
    const entry = await strapi.query(model, source).create(data);
>>>>>>> d65e60e9

    await uploadFiles(entry, files, { model, source });

    return strapi.query(model, source).findOne({ id: entry.id });
  },

<<<<<<< HEAD
  edit: async (params, values, source) => {
    // Multipart/form-data.
    if (
      _.has(values, 'fields') &&
      _.has(values, 'files')
    ) {
      // Silent recursive parser.
      const parser = value => {
        try {
          const parsed = JSON.parse(value);
          // do not modify initial value if it is string except 'null'
          if (typeof parsed !== 'string') {
            value = parsed;
          }
        } catch (e) {
          // Silent.
        }

        return _.isArray(value) ? value.map(obj => parser(obj)) : value;
      };

      const files = values.files;

      // set empty attributes if old values was cleared
      _.difference(Object.keys(files), Object.keys(values.fields)).forEach(
        attr => {
          values.fields[attr] = [];
        }
      );

      // Parse stringify JSON data.
      values = Object.keys(values.fields).reduce((acc, current) => {
        acc[current] = parser(values.fields[current]);

        return acc;
      }, {});
=======
  async create(data, { files, model, source } = {}) {
    const entry = await strapi.query(model, source).create(data);
>>>>>>> d65e60e9

    if (files) {
      await uploadFiles(entry, files, { model, source });
      return strapi.query(model, source).findOne({ id: entry.id });
    }

    return entry;
  },

  async edit(params, data, { model, source, files } = {}) {
    const entry = await strapi
      .query(model, source)
      .update({ id: params.id }, data);

    if (files) {
      await uploadFiles(entry, files, { model, source });
      return strapi.query(model, source).findOne({ id: entry.id });
    }

    return entry;
  },

  delete(params, { source }) {
    return strapi.query(params.model, source).delete({ id: params.id });
  },

  deleteMany(params, query) {
    const { source } = query;
    const { model } = params;

    const toRemove = Object.values(_.omit(query, 'source'));
    const { primaryKey } = strapi.query(model, source);
    const filter = { [`${primaryKey}_in`]: toRemove, _limit: 100 };

    return strapi.query(model, source).delete(filter);
  },

  search(params, query) {
    const { model } = params;
    const { source } = query;

    return strapi.query(model, source).search(query);
  },

  countSearch(params, query) {
    const { model } = params;
    const { source, _q } = query;
    return strapi.query(model, source).countSearch({ _q });
  },
};<|MERGE_RESOLUTION|>--- conflicted
+++ resolved
@@ -31,80 +31,16 @@
     return strapi.query(params.model, source).count(filters);
   },
 
-<<<<<<< HEAD
-  add: async (params, values, source) => {
-    // Multipart/form-data.
-    if (
-      _.has(values, 'fields') &&
-      _.has(values, 'files')
-    ) {
-      // Silent recursive parser.
-      const parser = value => {
-        try {
-          const parsed = JSON.parse(value);
-          // if we parse a value and it is still a string leave it as is
-          if (typeof parsed !== 'string') {
-            value = parsed;
-          }
-        } catch (e) {
-          // Silent.
-        }
-
-        return _.isArray(value) ? value.map(obj => parser(obj)) : value;
-      };
-
-      const files = values.files;
-=======
   async createMultipart(data, { files = {}, model, source } = {}) {
     const entry = await strapi.query(model, source).create(data);
->>>>>>> d65e60e9
 
     await uploadFiles(entry, files, { model, source });
 
     return strapi.query(model, source).findOne({ id: entry.id });
   },
 
-<<<<<<< HEAD
-  edit: async (params, values, source) => {
-    // Multipart/form-data.
-    if (
-      _.has(values, 'fields') &&
-      _.has(values, 'files')
-    ) {
-      // Silent recursive parser.
-      const parser = value => {
-        try {
-          const parsed = JSON.parse(value);
-          // do not modify initial value if it is string except 'null'
-          if (typeof parsed !== 'string') {
-            value = parsed;
-          }
-        } catch (e) {
-          // Silent.
-        }
-
-        return _.isArray(value) ? value.map(obj => parser(obj)) : value;
-      };
-
-      const files = values.files;
-
-      // set empty attributes if old values was cleared
-      _.difference(Object.keys(files), Object.keys(values.fields)).forEach(
-        attr => {
-          values.fields[attr] = [];
-        }
-      );
-
-      // Parse stringify JSON data.
-      values = Object.keys(values.fields).reduce((acc, current) => {
-        acc[current] = parser(values.fields[current]);
-
-        return acc;
-      }, {});
-=======
   async create(data, { files, model, source } = {}) {
     const entry = await strapi.query(model, source).create(data);
->>>>>>> d65e60e9
 
     if (files) {
       await uploadFiles(entry, files, { model, source });
