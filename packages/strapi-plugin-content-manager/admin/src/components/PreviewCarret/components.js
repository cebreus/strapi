import styled, { css } from 'styled-components';

const Wrapper = styled.div`
  display: flex;
  flex-direction: column;
  justify-content: space-around;
  height: 30px;
  width: 100%;
  padding: 0 5px;
  ${({ isComponent }) => {
    if (isComponent) {
      return css`
        height: 34px;
        padding: 0;
<<<<<<< HEAD
        // border: 1px solid #e3e9f3;
        // border-bottom: 0;
=======
>>>>>>> 46c32055
      `;
    }
  }}
  border-radius: 2px;
  > div {
    width: 100%;
    height: 2px;
    background: #007eff;
  }
`;

export default Wrapper;<|MERGE_RESOLUTION|>--- conflicted
+++ resolved
@@ -12,11 +12,6 @@
       return css`
         height: 34px;
         padding: 0;
-<<<<<<< HEAD
-        // border: 1px solid #e3e9f3;
-        // border-bottom: 0;
-=======
->>>>>>> 46c32055
       `;
     }
   }}
