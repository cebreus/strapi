--- conflicted
+++ resolved
@@ -23,12 +23,8 @@
   },
   "devDependencies": {
     "react-select": "^1.0.0-rc.5",
-<<<<<<< HEAD
     "react-sortable-hoc": "^0.8.3",
     "strapi-helper-plugin": "3.0.0-alpha.12.5"
-=======
-    "strapi-helper-plugin": "3.0.0-alpha.12.6"
->>>>>>> 5a5cc6bd
   },
   "author": {
     "name": "Strapi team",
