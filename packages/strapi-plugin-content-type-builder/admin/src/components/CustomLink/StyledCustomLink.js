/**
 *
 * StyledCustomLink
 *
 */

import styled from 'styled-components';

import { colors } from 'strapi-helper-plugin';

const StyledCustomLink = styled.div`
  padding-left: 15px;
  padding-top: 9px;
  line-height: 0;
  p {
    color: ${colors.blue};
<<<<<<< HEAD
    font-size: 13px;
    font-weight: 500;
    line-height: 18px;
    text-align: left;
    i {
      margin-right: 5px;
=======
    i,
    svg {
      -webkit-font-smoothing: subpixel-antialiased;
>>>>>>> 7b2164ce
    }
  }
  button {
    cursor: ${({ disabled }) => (disabled ? 'not-allowed' : 'pointer')};
    padding: 0;
    line-height: 16px;
  }
`;

export default StyledCustomLink;<|MERGE_RESOLUTION|>--- conflicted
+++ resolved
@@ -14,18 +14,14 @@
   line-height: 0;
   p {
     color: ${colors.blue};
-<<<<<<< HEAD
     font-size: 13px;
     font-weight: 500;
     line-height: 18px;
     text-align: left;
-    i {
-      margin-right: 5px;
-=======
     i,
     svg {
+      margin-right: 5px;
       -webkit-font-smoothing: subpixel-antialiased;
->>>>>>> 7b2164ce
     }
   }
   button {
