/**
 *
 * List
 *
 */

import React from 'react';
import PropTypes from 'prop-types';
<<<<<<< HEAD
import { useGlobalContext, ListButton } from 'strapi-helper-plugin';
import { Button } from '@buffetjs/core';
=======
import { get } from 'lodash';
import { useGlobalContext } from 'strapi-helper-plugin';
>>>>>>> f28292b3
import { Plus } from '@buffetjs/icons';

import pluginId from '../../pluginId';
import useListView from '../../hooks/useListView';
import useDataManager from '../../hooks/useDataManager';
import DynamicZoneList from '../DynamicZoneList';
import ComponentList from '../ComponentList';
import Wrapper from './List';

function List({
  className,
  customRowComponent,
  items,
  addComponentToDZ,
  targetUid,
  mainTypeName,
  editTarget,
  isFromDynamicZone,
  isNestedInDZComponent,
  isMain,
  firstLoopComponentName,
  firstLoopComponentUid,
  secondLoopComponentName,
  secondLoopComponentUid,
  isSub,
  dzName,
}) {
  const { formatMessage } = useGlobalContext();
  const { isInDevelopmentMode, modifiedData } = useDataManager();
  const { openModalAddField } = useListView();
  const onClickAddField = () => {
    const firstComponentIcon = get(
      modifiedData,
      ['components', firstLoopComponentUid, 'schema', 'icon'],
      ''
    );
    const firstComponentCategory = get(
      modifiedData,
      ['components', firstLoopComponentUid, 'category'],
      null
    );
    const firstComponentFriendlyName = get(
      modifiedData,
      ['components', firstLoopComponentUid, 'schema', 'name'],
      null
    );
    const secondComponentCategory = get(
      modifiedData,
      ['components', secondLoopComponentUid, 'category'],
      null
    );
    const secondComponentFriendlyName = get(
      modifiedData,
      ['components', secondLoopComponentUid, 'schema', 'name'],
      null
    );
    const secondComponentIcon = get(
      modifiedData,
      ['components', secondLoopComponentUid, 'schema', 'icon'],
      ''
    );
    let firstHeaderObject = {
      header_label_1: mainTypeName,
      header_icon_name_1: editTarget,
      header_icon_isCustom_1: false,
      header_info_category_1: null,
      header_info_name_1: null,
    };
    let secondHeaderObject = {
      header_label_2: firstLoopComponentName,
      header_icon_name_2: 'component',
      header_icon_isCustom_2: false,
      header_info_category_2: firstComponentCategory,
      header_info_name_2: firstComponentFriendlyName,
    };
    let thirdHeaderObject = {
      header_icon_name_3: 'component',
      header_icon_isCustom_3: false,
      header_info_category_3: secondComponentCategory,
      header_info_name_3: secondComponentFriendlyName,
    };
    let fourthHeaderObject = {
      header_icon_name_4: null,
      header_icon_isCustom_4: false,
      header_info_category_4: secondComponentCategory,
      header_info_name_4: secondComponentFriendlyName,
    };

    if (firstLoopComponentName) {
      firstHeaderObject = {
        ...firstHeaderObject,
        header_icon_name_1: firstComponentIcon,
        header_icon_isCustom_1: true,
      };
    }

    if (secondLoopComponentUid) {
      firstHeaderObject = {
        ...firstHeaderObject,
        header_icon_name_1: secondComponentIcon,
        header_icon_isCustom_1: true,
      };
      thirdHeaderObject = {
        ...thirdHeaderObject,
        header_label_3: secondLoopComponentName,
      };
    }

    if (isFromDynamicZone || isNestedInDZComponent) {
      secondHeaderObject = {
        ...secondHeaderObject,
        header_label_2: dzName,
        header_icon_name_2: 'dynamiczone',
        header_icon_isCustom_2: false,
        header_info_category_2: null,
        header_info_name_2: null,
      };
      thirdHeaderObject = {
        ...thirdHeaderObject,
        header_icon_name_3: isNestedInDZComponent ? 'component' : null,
        header_label_3: firstLoopComponentName,
        header_info_category_3: firstComponentCategory,
        header_info_name_3: firstComponentFriendlyName,
      };
      fourthHeaderObject = {
        ...fourthHeaderObject,
        header_label_4: secondLoopComponentName,
      };
    }

    openModalAddField(
      editTarget,
      targetUid,
      firstHeaderObject,
      secondHeaderObject,
      thirdHeaderObject,
      fourthHeaderObject
    );
  };

  const addButtonProps = {
    icon: !isSub ? <Plus fill="#007eff" width="11px" height="11px" /> : false,
    color: 'primary',
    label: isInDevelopmentMode
      ? formatMessage({
          id: !isSub
            ? `${pluginId}.form.button.add.field.to.${editTarget}`
            : `${pluginId}.form.button.add.field.to.component`,
        })
      : null,
    onClick: onClickAddField,
  };

  if (!targetUid) {
    return null;
  }

  return (
    <>
      <Wrapper className={className} isFromDynamicZone={isFromDynamicZone}>
        <table>
          <tbody>
            {items.map(item => {
              const { type } = item;
              const CustomRow = customRowComponent;

              return (
                <React.Fragment key={item.name}>
                  <CustomRow
                    {...item}
                    dzName={dzName}
                    isNestedInDZComponent={isNestedInDZComponent}
                    targetUid={targetUid}
                    mainTypeName={mainTypeName}
                    editTarget={editTarget}
                    firstLoopComponentName={firstLoopComponentName}
                    firstLoopComponentUid={firstLoopComponentUid}
                    isFromDynamicZone={isFromDynamicZone}
                    secondLoopComponentName={secondLoopComponentName}
                    secondLoopComponentUid={secondLoopComponentUid}
                  />

                  {type === 'component' && (
                    <ComponentList
                      {...item}
                      customRowComponent={customRowComponent}
                      targetUid={targetUid}
                      dzName={dzName}
                      isNestedInDZComponent={isFromDynamicZone}
                      mainTypeName={mainTypeName}
                      editTarget={editTarget}
                      firstLoopComponentName={firstLoopComponentName}
                      firstLoopComponentUid={firstLoopComponentUid}
                    />
                  )}

                  {type === 'dynamiczone' && (
                    <DynamicZoneList
                      {...item}
                      customRowComponent={customRowComponent}
                      addComponent={addComponentToDZ}
                      targetUid={targetUid}
                      mainTypeName={mainTypeName}
                    />
                  )}
                </React.Fragment>
              );
            })}
          </tbody>
        </table>
        {isMain && isInDevelopmentMode && (
          <ListButton>
            <Button {...addButtonProps} />
          </ListButton>
        )}
        {!isMain && (
          <ListButton>
            <Button {...addButtonProps} />
          </ListButton>
        )}
      </Wrapper>
      {isSub && (
        <div className="plus-icon" onClick={onClickAddField}>
          {isInDevelopmentMode && (
            <Plus fill={isFromDynamicZone ? '#007EFF' : '#b4b6ba'} />
          )}
        </div>
      )}
    </>
  );
}

List.defaultProps = {
  addField: () => {},
  addComponentToDZ: () => {},
  className: null,
  customRowComponent: null,
  dzName: null,
  firstLoopComponentName: null,
  firstLoopComponentUid: null,
  isFromDynamicZone: false,
  isNestedInDZComponent: false,
  isMain: false,
  isSub: false,
  items: [],
  secondLoopComponentName: null,
  secondLoopComponentUid: null,
  targetUid: null,
};

List.propTypes = {
  addComponentToDZ: PropTypes.func,
  className: PropTypes.string,
  customRowComponent: PropTypes.func,
  dzName: PropTypes.string,
  editTarget: PropTypes.string.isRequired,
  firstLoopComponentName: PropTypes.string,
  firstLoopComponentUid: PropTypes.string,
  isFromDynamicZone: PropTypes.bool,
  isNestedInDZComponent: PropTypes.bool,
  isMain: PropTypes.bool,
  items: PropTypes.instanceOf(Array),
  mainTypeName: PropTypes.string.isRequired,
  secondLoopComponentName: PropTypes.string,
  secondLoopComponentUid: PropTypes.string,
  targetUid: PropTypes.string,
  isSub: PropTypes.bool,
};

export default List;<|MERGE_RESOLUTION|>--- conflicted
+++ resolved
@@ -6,13 +6,9 @@
 
 import React from 'react';
 import PropTypes from 'prop-types';
-<<<<<<< HEAD
+import { get } from 'lodash';
 import { useGlobalContext, ListButton } from 'strapi-helper-plugin';
 import { Button } from '@buffetjs/core';
-=======
-import { get } from 'lodash';
-import { useGlobalContext } from 'strapi-helper-plugin';
->>>>>>> f28292b3
 import { Plus } from '@buffetjs/icons';
 
 import pluginId from '../../pluginId';
