/**
 *
 * AttributesPickerModal
 *
 */

import React from 'react';
import PropTypes from 'prop-types';
<<<<<<< HEAD
import { has } from 'lodash';
=======
import { FormattedMessage } from 'react-intl';
>>>>>>> d65e60e9

import pluginId from '../../pluginId';

import AttributeOption from '../../components/AttributeOption';
import BodyModal from '../../components/BodyModal';
import FooterModal from '../../components/FooterModal';
import HeaderModal from '../../components/HeaderModal';
import HeaderModalTitle from '../../components/HeaderModalTitle';
import WrapperModal from '../../components/WrapperModal';

import Icon from '../../assets/icons/icon_type_ct.png';
import IconGroup from '../../assets/icons/icon_type_groups.png';

import attributes from './attributes.json';

class AttributesPickerModal extends React.Component {
  // eslint-disable-line react/prefer-stateless-function
  state = { isDisplayed: false, nodeToFocus: 0 };

  componentDidMount() {
    const { isOpen } = this.props;

    if (isOpen) {
      this.addEventListener();
    }
  }

  componentDidUpdate(prevProps) {
    const { isOpen } = this.props;

    if (prevProps.isOpen !== isOpen) {
      this.updateNodeToFocus(0);

      if (isOpen) {
        this.addEventListener();
      } else {
        this.removeEventListener();
      }
    }
  }

  getAttributes = () => {
    const { plugins } = this.context;
    const appPlugins = plugins;

    return attributes.filter(attr => {
      if (has(appPlugins, 'upload')) {
        return true;
      }

      return attr.type !== 'media';
    });
  };

  getIcon = () => {
    const { featureType } = this.props;

    return featureType === 'model' ? Icon : IconGroup;
  };

  addEventListener = () => {
    document.addEventListener('keydown', this.handleKeyDown);
  };

  removeEventListener = () => {
    document.removeEventListener('keydown', this.handleKeyDown);
  };

  handleClick = type => {
    const { emitEvent } = this.context;
    const { push } = this.props;

    emitEvent('didSelectContentTypeFieldType', { type });
    push({
      search: `modalType=attributeForm&attributeType=${type}&settingType=base&actionType=create`,
    });
  };

  /* istanbul ignore next */
  handleKeyDown = e => {
    const { push } = this.props;

    /* istanbul ignore next */
    const { nodeToFocus } = this.state;
    /* istanbul ignore next */
    const attributesLength = this.getAttributes().length;
    /* istanbul ignore next */
    let next = 0;

    // Disable the tab behavior
    /* istanbul ignore next */
    if (e.keyCode === 9) {
      e.preventDefault();
    }

    /* istanbul ignore next */
    switch (e.keyCode) {
      case 9: // Tab
      case 39: // Right Arrow
        next = attributesLength - 1 === nodeToFocus ? 0 : nodeToFocus + 1;
        break;
      case 37: // Left Arrow
        next = nodeToFocus === 0 ? attributesLength - 1 : nodeToFocus - 1;
        break;
      case 13: // Enter
        e.preventDefault();

        push({
          search: `modalType=attributeForm&attributeType=${attributes[nodeToFocus].type}&settingType=base&actionType=create`,
        });
        break;
      default:
        next = 0;
    }

    /* istanbul ignore next */
    this.updateNodeToFocus(next);
  };

  handleOnClosed = () =>
    this.setState(prevState => ({ isDisplayed: !prevState.isDisplayed }));

  handleOnOpened = () =>
    this.setState(prevState => ({ isDisplayed: !prevState.isDisplayed }));

  handleToggle = () => {
    const { push } = this.props;

    push({ search: '' });
  };

  updateNodeToFocus = position => this.setState({ nodeToFocus: position });

  renderAttribute = (attribute, index) => {
    const { featureType } = this.props;
    const { isDisplayed, nodeToFocus } = this.state;

    if (attribute.type === featureType) {
      return null;
    }
    return (
      <AttributeOption
        autoFocus={nodeToFocus === index}
        key={attribute.type}
        tabIndex={index}
        isDisplayed={isDisplayed}
        nodeToFocus={nodeToFocus}
        onClick={this.handleClick}
        {...attribute}
      />
    );
  };

  render() {
    const { featureName, featureType, isOpen } = this.props;

    return (
      <WrapperModal
        isOpen={isOpen}
        onToggle={this.handleToggle}
        onClosed={this.handleOnClosed}
        onOpened={this.handleOnOpened}
      >
        <HeaderModal>
          <section>
            <HeaderModalTitle>
              <img src={this.getIcon()} alt="feature" />
              <span>&nbsp;{featureName}</span>
            </HeaderModalTitle>
          </section>
          <section>
            <HeaderModalTitle>
              <FormattedMessage
                id={`${pluginId}.popUpForm.choose.attributes.header.subtitle.${featureType}`}
              />
            </HeaderModalTitle>
          </section>
        </HeaderModal>
        <BodyModal style={{ paddingTop: '0.4rem', paddingBottom: '3rem' }}>
          {attributes.map(this.renderAttribute)}
        </BodyModal>
        <FooterModal />
      </WrapperModal>
    );
  }
}

AttributesPickerModal.contextTypes = {
  emitEvent: PropTypes.func,
  plugins: PropTypes.object,
};

AttributesPickerModal.defaultProps = {
  isOpen: false,
  featureName: null,
  featureType: 'model',
};

AttributesPickerModal.propTypes = {
  featureName: PropTypes.string,
  featureType: PropTypes.string,
  isOpen: PropTypes.bool,
  push: PropTypes.func.isRequired,
};

export default AttributesPickerModal;<|MERGE_RESOLUTION|>--- conflicted
+++ resolved
@@ -6,11 +6,8 @@
 
 import React from 'react';
 import PropTypes from 'prop-types';
-<<<<<<< HEAD
 import { has } from 'lodash';
-=======
 import { FormattedMessage } from 'react-intl';
->>>>>>> d65e60e9
 
 import pluginId from '../../pluginId';
 
