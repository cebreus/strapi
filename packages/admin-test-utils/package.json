--- conflicted
+++ resolved
@@ -83,10 +83,6 @@
   },
   "devDependencies": {
     "@reduxjs/toolkit": "1.9.7",
-<<<<<<< HEAD
-=======
-    "@strapi/pack-up": "5.0.2",
->>>>>>> b6435ada
     "@testing-library/jest-dom": "6.4.5",
     "eslint-config-custom": "5.5.1",
     "jest-environment-jsdom": "29.6.1",
