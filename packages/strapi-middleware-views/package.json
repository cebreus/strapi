--- conflicted
+++ resolved
@@ -1,10 +1,6 @@
 {
   "name": "strapi-middleware-views",
-<<<<<<< HEAD
-  "version": "3.0.0-alpha.16",
-=======
   "version": "3.0.0-alpha.18",
->>>>>>> 5a54581b
   "description": "Views middleware to enable server-side rendering for the Strapi framework",
   "homepage": "http://strapi.io",
   "keywords": [
