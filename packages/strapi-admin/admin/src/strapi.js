--- conflicted
+++ resolved
@@ -10,11 +10,6 @@
   updatePlugin,
 } from 'containers/App/actions';
 import { showNotification } from 'containers/NotificationProvider/actions';
-<<<<<<< HEAD
-// import auth from 'utils/auth';
-=======
-import auth from 'utils/auth';
->>>>>>> be32322b
 import { history, store } from './createStore';
 import { translationMessages, languages } from './i18n';
 import './public-path';
