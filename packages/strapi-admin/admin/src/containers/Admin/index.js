--- conflicted
+++ resolved
@@ -118,15 +118,11 @@
     return Object.keys(plugins).reduce((acc, current) => {
       const InitializerComponent = plugins[current].initializer;
 
-<<<<<<< HEAD
       if (InitializerComponent) {
         const key = plugins[current].id;
 
         acc.push(<InitializerComponent key={key} {...this.props} {...this.helpers} />);
       }
-=======
-      acc.push(<InitializerComponent key={key} {...this.props} {...this.helpers} />);
->>>>>>> 37d6a346
 
       return acc;
     }, []);
