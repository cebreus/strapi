--- conflicted
+++ resolved
@@ -84,14 +84,9 @@
     "react-intl": "4.5.0",
     "react-is": "^16.12.0",
     "react-loadable": "^5.5.0",
-<<<<<<< HEAD
     "react-query": "3.8.3",
-    "react-redux": "7.2.0",
-    "react-router": "^5.0.0",
-=======
     "react-redux": "7.2.2",
     "react-router": "^5.2.0",
->>>>>>> 8aaf797a
     "react-router-dom": "^5.0.0",
     "react-select": "^4.0.2",
     "react-tooltip": "4.2.15",
