{
  "name": "strapi-admin",
  "version": "3.0.0-alpha.5.5",
  "description": "Strapi Admin",
  "repository": {
    "type": "git",
    "url": "git://github.com/strapi/strapi-admin.git"
  },
  "scripts": {
    "analyze:clean": "rimraf stats.json",
    "preanalyze": "npm run analyze:clean",
    "analyze": "node node_modules/strapi-helper-plugin/lib/internals/scripts/analyze.js",
    "build": "cross-env NODE_ENV=production IS_ADMIN=true webpack --config node_modules/strapi-helper-plugin/lib/internals/webpack/webpack.prod.babel.js --color -p --progress",
    "build:clean": "rimraf admin/build",
    "start": "cross-env NODE_ENV=development PORT=4000 IS_ADMIN=true node node_modules/strapi-helper-plugin/lib/server",
    "generate": "plop --plopfile node_modules/strapi-helper-plugin/lib/internals/generators/index.js",
    "lint": "eslint --ignore-path .gitignore --config node_modules/strapi-helper-plugin/lib/internals/eslint/.eslintrc.json admin",
    "pretest": "npm run lint",
    "prettier": "prettier --single-quote --trailing-comma es5 --write \"{admin,__{tests,mocks}__}/**/*.js\"",
    "test": "echo Tests are not implemented.",
    "prepublish": "npm run build",
    "postinstall": "node node_modules/strapi-helper-plugin/lib/internals/scripts/postinstall.js"
  },
  "dependencies": {
    "cheerio": "^1.0.0-rc.2",
    "fs-extra": "^0.30.0",
    "lodash": "^4.17.4",
    "sanitize.css": "^4.1.0",
    "strapi-utils": "3.0.0-alpha.5.5"
  },
  "devDependencies": {
    "cross-env": "^5.0.5",
    "eslint": "^4.6.1",
    "eslint-config-airbnb": "^15.1.0",
    "eslint-config-airbnb-base": "^11.3.2",
<<<<<<< HEAD
    "eslint-config-prettier": "^2.3.0",
=======
    "eslint-config-prettier": "^2.4.0",
>>>>>>> 58e95828
    "eslint-import-resolver-webpack": "^0.8.3",
    "eslint-plugin-babel": "^4.1.2",
    "eslint-plugin-import": "^2.7.0",
    "eslint-plugin-jsx-a11y": "^6.0.2",
    "eslint-plugin-react": "^7.3.0",
    "eslint-plugin-redux-saga": "^0.4.0",
    "extract-text-webpack-plugin": "^1.0.1",
    "html-loader": "^0.4.3",
    "html-webpack-plugin": "^2.22.0",
    "plop": "^1.8.1",
<<<<<<< HEAD
    "prettier": "^1.6.0",
=======
    "prettier": "^1.6.1",
>>>>>>> 58e95828
    "rimraf": "^2.6.1",
    "strapi-helper-plugin": "3.0.0-alpha.5.5",
    "webpack": "^3.5.6"
  },
  "author": {
    "name": "Strapi",
    "email": "",
    "url": ""
  },
  "maintainers": [
    {
      "name": "Strapi",
      "email": "",
      "url": ""
    }
  ],
  "engines": {
    "node": ">= 7.0.0",
    "npm": ">= 3.0.0"
  },
  "license": "MIT"
}<|MERGE_RESOLUTION|>--- conflicted
+++ resolved
@@ -33,11 +33,7 @@
     "eslint": "^4.6.1",
     "eslint-config-airbnb": "^15.1.0",
     "eslint-config-airbnb-base": "^11.3.2",
-<<<<<<< HEAD
-    "eslint-config-prettier": "^2.3.0",
-=======
     "eslint-config-prettier": "^2.4.0",
->>>>>>> 58e95828
     "eslint-import-resolver-webpack": "^0.8.3",
     "eslint-plugin-babel": "^4.1.2",
     "eslint-plugin-import": "^2.7.0",
@@ -48,11 +44,7 @@
     "html-loader": "^0.4.3",
     "html-webpack-plugin": "^2.22.0",
     "plop": "^1.8.1",
-<<<<<<< HEAD
-    "prettier": "^1.6.0",
-=======
     "prettier": "^1.6.1",
->>>>>>> 58e95828
     "rimraf": "^2.6.1",
     "strapi-helper-plugin": "3.0.0-alpha.5.5",
     "webpack": "^3.5.6"
