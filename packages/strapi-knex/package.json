--- conflicted
+++ resolved
@@ -17,13 +17,7 @@
   "main": "./lib",
   "dependencies": {
     "knex": "^0.13.0",
-<<<<<<< HEAD
-    "lodash": "^4.17.4",
-    "pg": "^7.3.0",
-    "sqlite3": "^3.1.8"
-=======
     "lodash": "^4.17.4"
->>>>>>> f9666f21
   },
   "strapi": {
     "isHook": true
