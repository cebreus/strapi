import { get } from 'lodash/fp';
import { errors } from '@strapi/utils';
import type { Core, Struct } from '@strapi/strapi';
import { getService } from '../utils';

const { ApplicationError } = errors;

<<<<<<< HEAD
const validateLocaleCreation: Core.MiddlewareHandler = async (ctx, next) => {
=======
// TODO: v5 if implemented in the CM => delete this middleware
const validateLocaleCreation: Common.MiddlewareHandler = async (ctx, next) => {
>>>>>>> 377d4786
  const { model } = ctx.params;
  const { query } = ctx.request;
  const body = ctx.request.body as any;

  const {
    getValidLocale,

    isLocalizedContentType,

    // fillNonLocalizedAttributes,
  } = getService('content-types');

  const modelDef = strapi.getModel(model) as Struct.ContentTypeSchema;

  if (!isLocalizedContentType(modelDef)) {
    return next();
  }

  // Prevent empty string locale
  const locale = get('locale', query) || get('locale', body) || undefined;

  // cleanup to avoid creating duplicates in single types
  ctx.request.query = {};

  let entityLocale;
  try {
    entityLocale = await getValidLocale(locale);
  } catch (e) {
    throw new ApplicationError("This locale doesn't exist");
  }

  body.locale = entityLocale;

  if (modelDef.kind === 'singleType') {
    const entity = await strapi.entityService.findMany(modelDef.uid, {
      locale: entityLocale,
    } as any); // TODO: add this type to entityService

    ctx.request.query.locale = body.locale;

    // updating
    if (entity) {
      return next();
    }
  }

  // TODO V5 - non localized attributes
  // fillNonLocalizedAttributes(body, relatedEntity, { model });

  return next();
};

export default validateLocaleCreation;<|MERGE_RESOLUTION|>--- conflicted
+++ resolved
@@ -5,12 +5,8 @@
 
 const { ApplicationError } = errors;
 
-<<<<<<< HEAD
+// TODO: v5 if implemented in the CM => delete this middleware
 const validateLocaleCreation: Core.MiddlewareHandler = async (ctx, next) => {
-=======
-// TODO: v5 if implemented in the CM => delete this middleware
-const validateLocaleCreation: Common.MiddlewareHandler = async (ctx, next) => {
->>>>>>> 377d4786
   const { model } = ctx.params;
   const { query } = ctx.request;
   const body = ctx.request.body as any;
