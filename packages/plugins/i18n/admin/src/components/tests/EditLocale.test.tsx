--- conflicted
+++ resolved
@@ -78,14 +78,10 @@
     const { user } = render(<EditLocale {...LOCALE} />);
     await user.click(await screen.findByRole('button', { name: 'Edit English locale' }));
 
-<<<<<<< HEAD
     await user.type(
-      await screen.findByRole('textbox', { name: 'Locale display name *' }),
+      await screen.findByRole('textbox', { name: 'Locale display name' }),
       'Afrikaans'
     );
-=======
-    await user.type(screen.getByRole('textbox', { name: 'Locale display name' }), 'Afrikaans');
->>>>>>> 3fdf1a57
 
     fireEvent.click(await screen.findByRole('button', { name: 'Save' }));
 
