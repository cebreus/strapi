{
  "name": "@strapi/plugin-color-picker",
  "version": "4.10.4",
  "description": "Strapi maintained Custom Fields",
  "strapi": {
    "name": "color-picker",
    "description": "Color picker custom field",
    "kind": "plugin",
    "displayName": "Color Picker"
  },
  "dependencies": {
<<<<<<< HEAD
    "@strapi/design-system": "1.7.4",
    "@strapi/helper-plugin": "4.10.2",
    "@strapi/icons": "1.7.4",
=======
    "@strapi/design-system": "1.7.3",
    "@strapi/helper-plugin": "4.10.4",
    "@strapi/icons": "1.7.3",
>>>>>>> 22d26447
    "prop-types": "^15.7.2",
    "react-colorful": "5.6.1",
    "react-intl": "6.4.1"
  },
  "devDependencies": {
    "@testing-library/react": "12.1.4",
    "react": "^17.0.2",
    "react-dom": "^17.0.2",
    "react-router-dom": "5.3.4",
    "styled-components": "5.3.3"
  },
  "peerDependencies": {
    "@strapi/strapi": "^4.4.0",
    "react": "^17.0.2",
    "react-dom": "^17.0.2",
    "react-router-dom": "^5.3.4",
    "styled-components": "^5.3.3"
  },
  "scripts": {
    "test:front": "run -T cross-env IS_EE=true jest --config ./jest.config.front.js",
    "test:front:watch": "run -T cross-env IS_EE=true jest --config ./jest.config.front.js --watchAll",
    "test:front:ce": "run -T cross-env IS_EE=false jest --config ./jest.config.front.js",
    "test:front:watch:ce": "run -T cross-env IS_EE=false jest --config ./jest.config.front.js --watchAll",
    "lint": "run -T eslint ."
  },
  "repository": {
    "type": "git",
    "url": "https://github.com/strapi/strapi.git",
    "directory": "packages/plugins/color-picker"
  },
  "license": "SEE LICENSE IN LICENSE",
  "author": {
    "name": "Strapi Solutions SAS",
    "email": "hi@strapi.io",
    "url": "https://strapi.io"
  },
  "maintainers": [
    {
      "name": "Strapi Solutions SAS",
      "email": "hi@strapi.io",
      "url": "https://strapi.io"
    }
  ],
  "engines": {
    "node": ">=14.19.1 <=18.x.x",
    "npm": ">=6.0.0"
  }
}<|MERGE_RESOLUTION|>--- conflicted
+++ resolved
@@ -9,15 +9,9 @@
     "displayName": "Color Picker"
   },
   "dependencies": {
-<<<<<<< HEAD
     "@strapi/design-system": "1.7.4",
-    "@strapi/helper-plugin": "4.10.2",
+    "@strapi/helper-plugin": "4.10.4",
     "@strapi/icons": "1.7.4",
-=======
-    "@strapi/design-system": "1.7.3",
-    "@strapi/helper-plugin": "4.10.4",
-    "@strapi/icons": "1.7.3",
->>>>>>> 22d26447
     "prop-types": "^15.7.2",
     "react-colorful": "5.6.1",
     "react-intl": "6.4.1"
