--- conflicted
+++ resolved
@@ -1,10 +1,6 @@
 {
   "name": "@strapi/plugin-sentry",
-<<<<<<< HEAD
   "version": "5.0.0-beta.0",
-=======
-  "version": "4.21.0",
->>>>>>> d0bd7aa4
   "description": "Send Strapi error events to Sentry",
   "repository": {
     "type": "git",
@@ -56,27 +52,18 @@
   "dependencies": {
     "@sentry/node": "6.19.7",
     "@strapi/design-system": "1.16.0",
-<<<<<<< HEAD
     "@strapi/icons": "1.16.0"
   },
   "devDependencies": {
     "@strapi/pack-up": "5.0.0-beta.0",
     "@strapi/strapi": "5.0.0-beta.0",
-=======
-    "@strapi/helper-plugin": "4.21.0",
-    "@strapi/icons": "1.16.0"
-  },
-  "devDependencies": {
-    "@strapi/pack-up": "4.21.0",
-    "@strapi/strapi": "4.21.0",
->>>>>>> d0bd7aa4
     "react": "^18.2.0",
     "react-dom": "^18.2.0",
     "react-router-dom": "6.22.3",
     "styled-components": "5.3.11"
   },
   "peerDependencies": {
-    "@strapi/strapi": "^4.0.0",
+    "@strapi/strapi": "^5.0.0",
     "react": "^17.0.0 || ^18.0.0",
     "react-dom": "^17.0.0 || ^18.0.0",
     "react-router-dom": "^6.0.0",
