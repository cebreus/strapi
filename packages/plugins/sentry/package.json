--- conflicted
+++ resolved
@@ -28,11 +28,7 @@
   "dependencies": {
     "@sentry/node": "6.19.7",
     "@strapi/design-system": "1.10.1",
-<<<<<<< HEAD
-    "@strapi/helper-plugin": "4.13.5",
-=======
     "@strapi/helper-plugin": "4.13.6",
->>>>>>> d44586fa
     "@strapi/icons": "1.10.1"
   },
   "devDependencies": {
