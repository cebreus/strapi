{
  "name": "@strapi/plugin-cloud",
  "version": "5.6.0",
  "description": "Instructions to deploy your local project to Strapi Cloud",
  "license": "MIT",
  "author": {
    "name": "Strapi Solutions SAS",
    "email": "hi@strapi.io",
    "url": "https://strapi.io"
  },
  "maintainers": [
    {
      "name": "Strapi Solutions SAS",
      "email": "hi@strapi.io",
      "url": "https://strapi.io"
    }
  ],
  "exports": {
    "./strapi-admin": {
      "types": "./dist/admin/src/index.d.ts",
      "source": "./admin/src/index.ts",
      "import": "./dist/admin/index.mjs",
      "require": "./dist/admin/index.js",
      "default": "./dist/admin/index.js"
    },
    "./package.json": "./package.json"
  },
  "files": [
    "dist/"
  ],
  "scripts": {
    "build": "run -T run-p clean build:code build:types",
    "build:code": "run -T rollup -c",
    "build:types": "run -T run-p build:types:admin",
    "build:types:admin": "run -T tsc -p admin/tsconfig.build.json --emitDeclarationOnly",
    "clean": "run -T rimraf ./dist",
    "develop": "strapi-plugin watch",
    "lint": "run -T eslint .",
    "test:ts:front": "run -T tsc -p admin/tsconfig.json",
    "watch": "run -T rollup -c -w"
  },
  "dependencies": {
    "@strapi/design-system": "2.0.0-rc.14",
    "@strapi/icons": "2.0.0-rc.14",
    "react-intl": "6.6.2"
  },
  "devDependencies": {
    "@strapi/sdk-plugin": "^5.2.0",
    "@strapi/strapi": "5.6.0",
    "eslint-config-custom": "5.6.0",
    "react": "18.3.1",
    "react-dom": "18.3.1",
    "react-router-dom": "6.22.3",
    "styled-components": "6.1.8",
<<<<<<< HEAD
    "tsconfig": "5.5.1",
    "typescript": "5.4.4"
=======
    "tsconfig": "5.6.0",
    "typescript": "5.3.2"
>>>>>>> 54430efa
  },
  "peerDependencies": {
    "@strapi/strapi": "^5.0.0",
    "react": "^17.0.0 || ^18.0.0",
    "react-dom": "^17.0.0 || ^18.0.0",
    "react-router-dom": "^6.0.0",
    "styled-components": "^6.0.0"
  },
  "engines": {
    "node": ">=18.0.0 <=22.x.x",
    "npm": ">=6.0.0"
  },
  "strapi": {
    "name": "strapi-cloud",
    "description": "Instructions to deploy your local project to Strapi Cloud",
    "kind": "plugin",
    "displayName": "Strapi Cloud"
  }
}<|MERGE_RESOLUTION|>--- conflicted
+++ resolved
@@ -52,13 +52,8 @@
     "react-dom": "18.3.1",
     "react-router-dom": "6.22.3",
     "styled-components": "6.1.8",
-<<<<<<< HEAD
-    "tsconfig": "5.5.1",
+    "tsconfig": "5.6.0",
     "typescript": "5.4.4"
-=======
-    "tsconfig": "5.6.0",
-    "typescript": "5.3.2"
->>>>>>> 54430efa
   },
   "peerDependencies": {
     "@strapi/strapi": "^5.0.0",
