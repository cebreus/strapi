{
  "name": "@strapi/plugin-documentation",
  "version": "5.0.0-rc.8",
  "description": "Create an OpenAPI Document and visualize your API with SWAGGER UI.",
  "repository": {
    "type": "git",
    "url": "https://github.com/strapi/strapi.git",
    "directory": "packages/plugins/documentation"
  },
  "license": "SEE LICENSE IN LICENSE",
  "author": {
    "name": "Strapi Solutions SAS",
    "email": "hi@strapi.io",
    "url": "https://strapi.io"
  },
  "maintainers": [
    {
      "name": "Strapi Solutions SAS",
      "email": "hi@strapi.io",
      "url": "https://strapi.io"
    }
  ],
  "exports": {
    "./strapi-admin": {
      "types": "./dist/admin/src/index.d.ts",
      "source": "./admin/src/index.ts",
      "import": "./dist/admin/index.mjs",
      "require": "./dist/admin/index.js",
      "default": "./dist/admin/index.js"
    },
    "./strapi-server": {
      "types": "./dist/server/src/index.d.ts",
      "source": "./server/src/index.ts",
      "import": "./dist/server/index.mjs",
      "require": "./dist/server/index.js",
      "default": "./dist/server/index.js"
    },
    "./package.json": "./package.json"
  },
  "files": [
    "dist/",
    "strapi-server.js"
  ],
  "scripts": {
    "build": "strapi-plugin build",
    "clean": "run -T rimraf ./dist",
    "lint": "run -T eslint .",
    "test:front": "run -T cross-env IS_EE=true jest --config ./jest.config.front.js",
    "test:front:watch": "run -T cross-env IS_EE=true jest --config ./jest.config.front.js --watchAll",
    "test:ts:front": "run -T tsc -p admin/tsconfig.json",
    "test:ts:back": "run -T tsc --noEmit -p server/tsconfig.json",
    "test:unit": "run -T jest --verbose",
    "test:unit:watch": "run -T jest --watch",
    "watch": "strapi-plugin watch"
  },
  "dependencies": {
    "@reduxjs/toolkit": "1.9.7",
<<<<<<< HEAD
    "@strapi/admin": "5.0.0-rc.8",
    "@strapi/design-system": "2.0.0-beta.6",
    "@strapi/icons": "2.0.0-beta.6",
    "@strapi/utils": "5.0.0-rc.8",
=======
    "@strapi/admin": "5.0.0-rc.7",
    "@strapi/design-system": "2.0.0-rc.7",
    "@strapi/icons": "2.0.0-rc.7",
    "@strapi/utils": "5.0.0-rc.7",
>>>>>>> 9192781f
    "bcryptjs": "2.4.3",
    "cheerio": "^1.0.0-rc.12",
    "formik": "2.4.5",
    "fs-extra": "11.2.0",
    "immer": "9.0.21",
    "koa-static": "^5.0.0",
    "lodash": "4.17.21",
    "path-to-regexp": "6.2.1",
    "react-intl": "6.6.2",
    "swagger-ui-dist": "4.19.0",
    "yaml": "1.10.2",
    "yup": "0.32.9"
  },
  "devDependencies": {
    "@apidevtools/swagger-parser": "^10.1.0",
    "@strapi/admin-test-utils": "5.0.0-rc.8",
    "@strapi/pack-up": "5.0.0",
    "@strapi/sdk-plugin": "^5.0.0",
    "@strapi/strapi": "5.0.0-rc.8",
    "@strapi/types": "5.0.0-rc.8",
    "@testing-library/react": "15.0.7",
    "@testing-library/user-event": "14.5.2",
    "@types/fs-extra": "11.0.4",
    "@types/koa": "2.13.4",
    "@types/koa-session": "6.4.1",
    "@types/swagger-ui-dist": "3.30.4",
    "koa": "2.15.2",
    "koa-body": "6.0.1",
    "koa-session": "6.4.0",
    "msw": "1.3.0",
    "openapi-types": "12.1.3",
    "react": "18.3.1",
    "react-dom": "18.3.1",
    "react-router-dom": "6.22.3",
    "styled-components": "6.1.8"
  },
  "peerDependencies": {
    "@strapi/strapi": "^5.0.0 || ^5.0.0-beta || ^5.0.0-alpha || ^5.0.0-rc",
    "react": "^17.0.0 || ^18.0.0",
    "react-dom": "^17.0.0 || ^18.0.0",
    "react-router-dom": "^6.0.0",
    "styled-components": "^6.0.0"
  },
  "engines": {
    "node": ">=18.0.0 <=20.x.x",
    "npm": ">=6.0.0"
  },
  "strapi": {
    "displayName": "Documentation",
    "name": "documentation",
    "description": "Create an OpenAPI Document and visualize your API with SWAGGER UI.",
    "kind": "plugin"
  }
}<|MERGE_RESOLUTION|>--- conflicted
+++ resolved
@@ -55,17 +55,10 @@
   },
   "dependencies": {
     "@reduxjs/toolkit": "1.9.7",
-<<<<<<< HEAD
     "@strapi/admin": "5.0.0-rc.8",
-    "@strapi/design-system": "2.0.0-beta.6",
-    "@strapi/icons": "2.0.0-beta.6",
-    "@strapi/utils": "5.0.0-rc.8",
-=======
-    "@strapi/admin": "5.0.0-rc.7",
     "@strapi/design-system": "2.0.0-rc.7",
     "@strapi/icons": "2.0.0-rc.7",
-    "@strapi/utils": "5.0.0-rc.7",
->>>>>>> 9192781f
+    "@strapi/utils": "5.0.0-rc.8",
     "bcryptjs": "2.4.3",
     "cheerio": "^1.0.0-rc.12",
     "formik": "2.4.5",
