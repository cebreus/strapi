--- conflicted
+++ resolved
@@ -55,17 +55,10 @@
   },
   "dependencies": {
     "@reduxjs/toolkit": "1.9.7",
-<<<<<<< HEAD
-    "@strapi/admin": "5.4.0",
+    "@strapi/admin": "5.4.1",
     "@strapi/design-system": "2.0.0-rc.13",
     "@strapi/icons": "2.0.0-rc.13",
-    "@strapi/utils": "5.4.0",
-=======
-    "@strapi/admin": "5.4.1",
-    "@strapi/design-system": "2.0.0-rc.12",
-    "@strapi/icons": "2.0.0-rc.12",
     "@strapi/utils": "5.4.1",
->>>>>>> c7e2ed60
     "bcryptjs": "2.4.3",
     "cheerio": "^1.0.0",
     "formik": "2.4.5",
