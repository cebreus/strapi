--- conflicted
+++ resolved
@@ -55,17 +55,10 @@
   },
   "dependencies": {
     "@reduxjs/toolkit": "1.9.7",
-<<<<<<< HEAD
-    "@strapi/admin": "5.4.2",
-    "@strapi/design-system": "2.0.0-rc.14",
-    "@strapi/icons": "2.0.0-rc.14",
-    "@strapi/utils": "5.4.2",
-=======
     "@strapi/admin": "workspace:*",
     "@strapi/design-system": "2.0.0-rc.14",
     "@strapi/icons": "2.0.0-rc.14",
     "@strapi/utils": "workspace:*",
->>>>>>> 82460d7a
     "bcryptjs": "2.4.3",
     "cheerio": "^1.0.0",
     "formik": "2.4.5",
@@ -81,19 +74,11 @@
   },
   "devDependencies": {
     "@apidevtools/swagger-parser": "^10.1.0",
-<<<<<<< HEAD
-    "@strapi/admin-test-utils": "5.4.2",
-    "@strapi/pack-up": "5.0.2",
-    "@strapi/sdk-plugin": "^5.2.0",
-    "@strapi/strapi": "5.4.2",
-    "@strapi/types": "5.4.2",
-=======
     "@strapi/admin-test-utils": "workspace:*",
     "@strapi/pack-up": "5.0.2",
     "@strapi/sdk-plugin": "^5.2.0",
     "@strapi/strapi": "workspace:*",
     "@strapi/types": "workspace:*",
->>>>>>> 82460d7a
     "@testing-library/react": "15.0.7",
     "@testing-library/user-event": "14.5.2",
     "@types/fs-extra": "11.0.4",
