--- conflicted
+++ resolved
@@ -27,15 +27,9 @@
     "@graphql-tools/schema": "8.5.1",
     "@graphql-tools/utils": "^8.13.1",
     "@strapi/design-system": "1.10.1",
-<<<<<<< HEAD
-    "@strapi/helper-plugin": "4.13.5",
-    "@strapi/icons": "1.10.1",
-    "@strapi/utils": "4.13.5",
-=======
     "@strapi/helper-plugin": "4.13.6",
     "@strapi/icons": "1.10.1",
     "@strapi/utils": "4.13.6",
->>>>>>> d44586fa
     "apollo-server-core": "3.12.1",
     "apollo-server-koa": "3.10.0",
     "glob": "7.2.3",
