{
  "name": "@strapi/plugin-graphql",
<<<<<<< HEAD
  "version": "4.12.6",
=======
  "version": "4.12.7",
>>>>>>> fefc4a24
  "description": "Adds GraphQL endpoint with default API methods.",
  "repository": {
    "type": "git",
    "url": "https://github.com/strapi/strapi.git",
    "directory": "packages/plugins/graphql"
  },
  "license": "SEE LICENSE IN LICENSE",
  "author": {
    "name": "Strapi Solutions SAS",
    "email": "hi@strapi.io",
    "url": "https://strapi.io"
  },
  "maintainers": [
    {
      "name": "Strapi Solutions SAS",
      "email": "hi@strapi.io",
      "url": "https://strapi.io"
    }
  ],
  "scripts": {
    "lint": "run -T eslint ."
  },
  "dependencies": {
    "@graphql-tools/schema": "8.5.1",
    "@graphql-tools/utils": "^8.13.1",
    "@strapi/design-system": "1.9.0",
<<<<<<< HEAD
    "@strapi/helper-plugin": "4.12.6",
    "@strapi/icons": "1.9.0",
    "@strapi/utils": "4.12.6",
=======
    "@strapi/helper-plugin": "4.12.7",
    "@strapi/icons": "1.9.0",
    "@strapi/utils": "4.12.7",
>>>>>>> fefc4a24
    "apollo-server-core": "3.12.0",
    "apollo-server-koa": "3.10.0",
    "glob": "7.2.3",
    "graphql": "^15.5.1",
    "graphql-depth-limit": "^1.1.0",
    "graphql-playground-middleware-koa": "^1.6.21",
    "graphql-scalars": "1.22.2",
    "graphql-upload": "^13.0.0",
    "koa-compose": "^4.1.0",
    "lodash": "4.17.21",
    "nexus": "1.3.0",
    "pluralize": "^8.0.0"
  },
  "devDependencies": {
    "cross-env": "^7.0.3",
    "koa": "2.13.4",
    "react": "^18.2.0",
    "react-dom": "^18.2.0",
    "react-router-dom": "5.3.4",
    "styled-components": "5.3.3"
  },
  "peerDependencies": {
    "@strapi/strapi": "^4.0.0",
    "react": "^17.0.0 || ^18.0.0",
    "react-dom": "^17.0.0 || ^18.0.0",
    "react-router-dom": "5.3.4",
    "styled-components": "5.3.3"
  },
  "engines": {
    "node": ">=16.0.0 <=20.x.x",
    "npm": ">=6.0.0"
  },
  "strapi": {
    "displayName": "GraphQL",
    "name": "graphql",
    "description": "Adds GraphQL endpoint with default API methods.",
    "kind": "plugin"
  }
}<|MERGE_RESOLUTION|>--- conflicted
+++ resolved
@@ -1,10 +1,6 @@
 {
   "name": "@strapi/plugin-graphql",
-<<<<<<< HEAD
-  "version": "4.12.6",
-=======
   "version": "4.12.7",
->>>>>>> fefc4a24
   "description": "Adds GraphQL endpoint with default API methods.",
   "repository": {
     "type": "git",
@@ -31,15 +27,9 @@
     "@graphql-tools/schema": "8.5.1",
     "@graphql-tools/utils": "^8.13.1",
     "@strapi/design-system": "1.9.0",
-<<<<<<< HEAD
-    "@strapi/helper-plugin": "4.12.6",
-    "@strapi/icons": "1.9.0",
-    "@strapi/utils": "4.12.6",
-=======
     "@strapi/helper-plugin": "4.12.7",
     "@strapi/icons": "1.9.0",
     "@strapi/utils": "4.12.7",
->>>>>>> fefc4a24
     "apollo-server-core": "3.12.0",
     "apollo-server-koa": "3.10.0",
     "glob": "7.2.3",
