--- conflicted
+++ resolved
@@ -53,15 +53,9 @@
     "@graphql-tools/schema": "10.0.3",
     "@graphql-tools/utils": "^10.1.3",
     "@koa/cors": "5.0.0",
-<<<<<<< HEAD
     "@strapi/design-system": "2.0.0-rc.13",
     "@strapi/icons": "2.0.0-rc.13",
-    "@strapi/utils": "5.4.0",
-=======
-    "@strapi/design-system": "2.0.0-rc.12",
-    "@strapi/icons": "2.0.0-rc.12",
     "@strapi/utils": "5.4.1",
->>>>>>> c7e2ed60
     "graphql": "^16.8.1",
     "graphql-depth-limit": "^1.1.0",
     "graphql-playground-middleware-koa": "^1.6.21",
