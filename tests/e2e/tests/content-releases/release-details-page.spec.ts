--- conflicted
+++ resolved
@@ -56,15 +56,9 @@
     await addEntryToRelease({ page, releaseName });
 
     // Publish the release
-<<<<<<< HEAD
-    await page.getByRole('link', { name: 'Releases' }).click();
-    await page.getByRole('link', { name: `${releaseName}` }).click();
-    await page.getByRole('button', { name: 'Publish' }).click();
-=======
     await clickAndWait(page, page.getByRole('link', { name: 'Releases' }));
     await clickAndWait(page, page.getByRole('link', { name: `${releaseName}` }));
     await clickAndWait(page, page.getByRole('button', { name: 'Publish', exact: true }));
->>>>>>> 77e66829
     await expect(page.getByRole('heading', { name: releaseName })).toBeVisible();
 
     // Check the already released release
