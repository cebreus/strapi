const { createTestTransferToken } = require('../../../create-transfer-token');

module.exports = {
  rateLimitEnable(ctx) {
    const { value } = ctx.request.body;

    const configService = strapi.service('api::config.config');

    configService.rateLimitEnable(value);

    ctx.send(200);
  },
<<<<<<< HEAD
  async permissionsPrune(ctx) {
    const permissionService = strapi.service('admin::permission');

    await permissionService.cleanPermissionsInDatabase();
=======
  async resetTransferToken(ctx) {
    await createTestTransferToken(strapi);
>>>>>>> 20c4c0d0

    ctx.send(200);
  },
};<|MERGE_RESOLUTION|>--- conflicted
+++ resolved
@@ -10,15 +10,15 @@
 
     ctx.send(200);
   },
-<<<<<<< HEAD
   async permissionsPrune(ctx) {
     const permissionService = strapi.service('admin::permission');
 
     await permissionService.cleanPermissionsInDatabase();
-=======
+
+    ctx.send(200);
+  },
   async resetTransferToken(ctx) {
     await createTestTransferToken(strapi);
->>>>>>> 20c4c0d0
 
     ctx.send(200);
   },
