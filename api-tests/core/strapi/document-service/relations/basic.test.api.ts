/**
 * Create and get relations using the document service.
 */
import { LoadedStrapi } from '@strapi/types';
import { createTestSetup, destroyTestSetup } from '../../../../utils/builder-helper';
import resources from '../resources/index';
<<<<<<< HEAD
import { ARTICLE_UID, findArticleDb, AUTHOR_UID, findAuthorDb, CATEGORY_UID } from '../utils';
=======
import { ARTICLE_UID, CATEGORY_UID } from '../utils';
>>>>>>> 76851890
import { testInTransaction } from '../../../../utils';

describe('Document Service relations', () => {
  let testUtils;
  let strapi: LoadedStrapi;

  beforeAll(async () => {
    testUtils = await createTestSetup(resources);
    strapi = testUtils.strapi;
  });

  afterAll(async () => {
    await destroyTestSetup(testUtils);
  });

<<<<<<< HEAD
  // TODO: Test for all type of relations
  describe.skip('FindOne', () => {
    it('Can populate top level relations', async () => {
      const article = await strapi
        .documents(ARTICLE_UID)
        .findOne('Article1', { locale: 'en', populate: { categories: true } });

      // TODO: Category id should be the document id
      // expect(article.categories[0].id).toBe('Cat1-En');
    });

    it.todo('Can populate a nested relation');

    it.todo('Can populate a relation in component');

    it.todo('Can filter by a relation id ');

    it.todo('Can filter by a relation attribute');

    it.todo('Can select fields of relation');
  });

=======
>>>>>>> 76851890
  describe('Create', () => {
    it('Can create a document with relations', async () => {
      const article = await strapi.documents(ARTICLE_UID).create({
        data: {
          title: 'Article with author',
          // Connect document id
          categories: ['Cat1'],
        },
        populate: { categories: true },
      });

      // TODO: Category id should be the document id
<<<<<<< HEAD
      expect(article.categories[0].id).toBe('Cat1');
=======
      expect(article.categories[0].documentId).toBe('Cat1');
>>>>>>> 76851890
    });
  });

  // TODO
  describe.skip('Update', () => {
    it('Can update a document with relations', async () => {
      const article = await strapi.documents(ARTICLE_UID).update('Article1', {
        locale: 'en',
        data: {
          title: 'Article with author',
          // Connect document id
          categories: ['Cat2-En'],
        },
        populate: { categories: true },
      });

      // TODO: Category id should be the document id
      // expect(article.categories[0].documentId).toBe('Cat2-En');
    });
  });

  describe('Publish', () => {
    it(
      'Publishing filters relations that do not have a published targeted document',
      testInTransaction(async () => {
        const article = await strapi.documents(ARTICLE_UID).create({
          data: { title: 'Article with author', categories: ['Cat1'] },
          populate: { categories: true },
        });

        const publishedArticles = await strapi.documents(ARTICLE_UID).publish(article.documentId, {
          populate: { categories: true },
        });
        const publishedArticle = publishedArticles.versions[0];

        expect(publishedArticles.versions.length).toBe(1);
        // Cat1 does not have a published document
        expect(publishedArticle.categories.length).toBe(0);
      })
    );

    it(
      'Publishing connects relation to the published targeted documents',
      testInTransaction(async () => {
        const article = await strapi.documents(ARTICLE_UID).create({
          data: { title: 'Article with author', categories: ['Cat1'] },
          populate: { categories: true },
        });

        // Publish connected category
        await strapi.documents(CATEGORY_UID).publish('Cat1', { locale: 'en' });

        const publishedArticles = await strapi.documents(ARTICLE_UID).publish(article.documentId, {
          locale: article.locale,
          populate: { categories: true },
        });
        const publishedArticle = publishedArticles.versions[0];

        expect(publishedArticles.versions.length).toBe(1);
        // Cat1 has a published document
        expect(publishedArticle.categories.length).toBe(1);
        expect(publishedArticle.categories[0].documentId).toBe('Cat1');
      })
    );
  });

  describe('Discard', () => {
    it('Discarding draft brings back relations from the published version', async () => {
      // Create article in draft with a relation
      const draftArticle = await strapi.documents(ARTICLE_UID).create({
        data: { title: 'Article with author', categories: ['Cat1'] },
      });

      const id = draftArticle.documentId;

      // Publish documents
      await strapi.documents(CATEGORY_UID).publish('Cat1');
      await strapi.documents(ARTICLE_UID).publish(id);

      // Update the draft article
      await strapi
        .documents(ARTICLE_UID)
        .update(id, { data: { title: 'Updated Article with author', categories: [] } });

      // Discard the draft
      const newDraftArticles = await strapi
        .documents(ARTICLE_UID)
        .discardDraft(id, { populate: ['categories'] });

      // Validate the draft is discarded
      const newDraftArticle = newDraftArticles.versions[0];

      expect(newDraftArticle.title).toBe('Article with author');
      expect(newDraftArticle.categories.length).toBe(1);
    });
  });

  describe('Publish', () => {
    it(
      'Publishing filters relations that do not have a published targeted document',
      testInTransaction(async () => {
        const article = await strapi.documents(ARTICLE_UID).create({
          data: { title: 'Article with author', categories: ['Cat1'] },
          populate: { categories: true },
        });

        const publishedArticles = await strapi.documents(ARTICLE_UID).publish(article.id, {
          populate: { categories: true },
        });
        const publishedArticle = publishedArticles.versions[0];

        expect(publishedArticles.versions.length).toBe(1);
        // Cat1 does not have a published document
        expect(publishedArticle.categories.length).toBe(0);
      })
    );

    it(
      'Publishing connects relation to the published targeted documents',
      testInTransaction(async () => {
        const article = await strapi.documents(ARTICLE_UID).create({
          data: { title: 'Article with author', categories: ['Cat1'] },
          populate: { categories: true },
        });

        // Publish connected category
        await strapi.documents(CATEGORY_UID).publish('Cat1', { locale: 'en' });

        const publishedArticles = await strapi.documents(ARTICLE_UID).publish(article.id, {
          locale: article.locale,
          populate: { categories: true },
        });
        const publishedArticle = publishedArticles.versions[0];

        expect(publishedArticles.versions.length).toBe(1);
        // Cat1 has a published document
        expect(publishedArticle.categories.length).toBe(1);
        expect(publishedArticle.categories[0].id).toBe('Cat1');
      })
    );
  });

  describe('Discard', () => {
    it('Discarding draft brings back relations from the published version', async () => {
      // Create article in draft with a relation
      const draftArticle = await strapi.documents(ARTICLE_UID).create({
        data: { title: 'Article with author', categories: ['Cat1'] },
      });

      const id = draftArticle.id as string;

      // Publish documents
      await strapi.documents(CATEGORY_UID).publish('Cat1');
      await strapi.documents(ARTICLE_UID).publish(id);

      // Update the draft article
      await strapi
        .documents(ARTICLE_UID)
        .update(id, { data: { title: 'Updated Article with author', categories: [] } });

      // Discard the draft
      const newDraftArticles = await strapi
        .documents(ARTICLE_UID)
        .discardDraft(id, { populate: ['categories'] });

      // Validate the draft is discarded
      const newDraftArticle = newDraftArticles.versions[0];

      expect(newDraftArticle.title).toBe('Article with author');
      expect(newDraftArticle.categories.length).toBe(1);
    });
  });
});<|MERGE_RESOLUTION|>--- conflicted
+++ resolved
@@ -4,11 +4,7 @@
 import { LoadedStrapi } from '@strapi/types';
 import { createTestSetup, destroyTestSetup } from '../../../../utils/builder-helper';
 import resources from '../resources/index';
-<<<<<<< HEAD
-import { ARTICLE_UID, findArticleDb, AUTHOR_UID, findAuthorDb, CATEGORY_UID } from '../utils';
-=======
 import { ARTICLE_UID, CATEGORY_UID } from '../utils';
->>>>>>> 76851890
 import { testInTransaction } from '../../../../utils';
 
 describe('Document Service relations', () => {
@@ -24,31 +20,6 @@
     await destroyTestSetup(testUtils);
   });
 
-<<<<<<< HEAD
-  // TODO: Test for all type of relations
-  describe.skip('FindOne', () => {
-    it('Can populate top level relations', async () => {
-      const article = await strapi
-        .documents(ARTICLE_UID)
-        .findOne('Article1', { locale: 'en', populate: { categories: true } });
-
-      // TODO: Category id should be the document id
-      // expect(article.categories[0].id).toBe('Cat1-En');
-    });
-
-    it.todo('Can populate a nested relation');
-
-    it.todo('Can populate a relation in component');
-
-    it.todo('Can filter by a relation id ');
-
-    it.todo('Can filter by a relation attribute');
-
-    it.todo('Can select fields of relation');
-  });
-
-=======
->>>>>>> 76851890
   describe('Create', () => {
     it('Can create a document with relations', async () => {
       const article = await strapi.documents(ARTICLE_UID).create({
@@ -61,11 +32,7 @@
       });
 
       // TODO: Category id should be the document id
-<<<<<<< HEAD
-      expect(article.categories[0].id).toBe('Cat1');
-=======
       expect(article.categories[0].documentId).toBe('Cat1');
->>>>>>> 76851890
     });
   });
 
