--- conflicted
+++ resolved
@@ -90,11 +90,7 @@
     });
 
     const updateRes = await rq.put(
-<<<<<<< HEAD
-      `/content-manager/collection-types/api::withemail.withemail/${res.body.data.id}`,
-=======
       `/content-manager/collection-types/api::withemail.withemail/${res.body.data.documentId}`,
->>>>>>> 76851890
       {
         body: {
           field: 'new-email@email.fr',
@@ -104,11 +100,7 @@
 
     expect(updateRes.statusCode).toBe(200);
     expect(updateRes.body.data).toMatchObject({
-<<<<<<< HEAD
-      id: res.body.data.id,
-=======
       documentId: res.body.data.documentId,
->>>>>>> 76851890
       field: 'new-email@email.fr',
     });
   });
